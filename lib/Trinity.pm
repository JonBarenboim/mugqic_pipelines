#!/usr/env/perl

=head1 NAME

I<Trinity>

=head1 SYNOPSIS

Trinity::sub(args)

B<Trinity::chrysalis>(%ref_hash_config, $sample_name, %ref_hash_laneInfo, $pair1, $pair2). In the case where there are multiple samples
the $pair1 and $pair2 will be  string with all the  samples (reads/sample1_left   reads/sample2_left).
 
B<Trinity::butterfly>(%ref_hash_config, $sample_name, %ref_hash_laneInfo, $fileButterflyComand)

B<Trinity::concatFastaCreateGtf>(%ref_hash_config, $sample_name, %ref_hash_laneInfo)


All subroutines return a ref_hash with the command line



=head1 DESCRIPTION

B<Trinity> is a library to use the
transcriptome assembly package, Trinity.

The lib has three subroutines: B<chrysalis, butterfly and concatFastaCreateGtf>.

- chrysalis and butterfly are steps of the package trinity.

- concatFastaCreateGtf is used to concatenate the fasta files and 
to generate de gtf file.

Each sub must be called independently with their set of variables.

=head1 AUTHOR

David Morais dmorais@cs.bris.ac.uk

=head1 DEPENDENCY

B<Pod::Usage> Usage and help output.

B<Data::Dumper> Used to debbug



=cut

package Trinity;

# Strict Pragmas
#--------------------------
use strict;
use warnings;

#--------------------------

# Dependencies
#-----------------------
use Data::Dumper;
use Config::Simple;
use LoadConfig;

#-------------------
# SUB
#-------------------
our $rH_cfg;
our $sampleName;
our $rH_laneInfo;
our $pair1;
our $pair2;
our $fileButterflyComand;

sub chrysalis {
    $rH_cfg      = shift;
    $sampleName  = shift;
    $rH_laneInfo = shift;
    $pair1       = shift;    # For single command the left will receive the file.
    $pair2       = shift;

    my $rH_retVal;
    if ( $rH_laneInfo->{'runType'} eq "SINGLE_END" ) {
        $rH_retVal = _chrysalisSingleCommand();
    }
    elsif ( $rH_laneInfo->{'runType'} eq "PAIRED_END" ) {
        $rH_retVal = _chrysalisPairCommand();
    }
    else {
        die "Unknown runType: " . $rH_laneInfo->{' runType '} . "\n";
    }

}

sub butterfly {
    $rH_cfg              = shift;
    $sampleName          = shift;
    $rH_laneInfo         = shift;
    $fileButterflyComand = shift;

    my $laneDirectory = "assembly/" . $sampleName . "/chrysalis/";
    my $command       = ' ';
    my %retVal;

    $command .= 'module add ' . LoadConfig::getParam( $rH_cfg, 'trinity', 'moduleVersion.java' );
    $command .= ' ' . LoadConfig::getParam( $rH_cfg, 'trinity', 'moduleVersion.bowtie' );
    $command .= ' ' . LoadConfig::getParam( $rH_cfg, 'trinity', 'moduleVersion.trinity' ) . ' ;';
<<<<<<< HEAD
    $command .= ' ' . $rH_cfg->{'butterfly.parallel'} . ' -f ' . $laneDirectory . 'butterfly_split/' . $fileButterflyComand;
    $command .= ' -n ' . $rH_cfg->{'butterfly.nbThreads'} . ' ';
=======
    $command .= ' ' . LoadConfig::getParam( $rH_cfg, 'trinity', 'parallel' ) . ' -f ' . $laneDirectory . 'butterfly_split/' . $fileButterflyComand;
    $command .= ' -n ' . $rH_cfg->{'trinity.nbThreads'} . ' ';
>>>>>>> 8165a036

    $retVal{'command'} = $command;
    return ( \%retVal );

}

sub concatFastaCreateGtf {
    $rH_cfg      = shift;
    $sampleName  = shift;
    $rH_laneInfo = shift;

    my $command = '';
    my %retVal;
    my $laneDirectory = "assembly/" . $sampleName . "/";

    $command .= 'module add ' . LoadConfig::getParam( $rH_cfg, 'trinity', 'moduleVersion.java' );
    $command .= ' ' . LoadConfig::getParam( $rH_cfg, 'trinity', 'moduleVersion.bowtie' );
    $command .= ' ' . LoadConfig::getParam( $rH_cfg, 'trinity', 'moduleVersion.trinity' ) . ' ;';
    $command .= ' find ' . $laneDirectory . 'chrysalis';
    $command .= ' -name "*allProbPaths.fasta" -exec cat {} + >' . $laneDirectory . 'Trinity.fasta ;';
    $command .= ' sh ' . $rH_cfg->{'trinity.createGtf'} . ' ' . $laneDirectory . 'Trinity.fasta';
    $command .= ' ' . $laneDirectory . $sampleName . '.gtf ;';
    $command .= ' awk \'{print \$1} \' ' . $laneDirectory . 'Trinity.fasta ';
    $command .= ' >' . $laneDirectory . 'Trinity.2.fasta';

    $retVal{'command'} = $command;
    return ( \%retVal );

}

sub _chrysalisPairCommand {

    my $command = '';
    my %retVal;

    my $laneDirectory = 'assembly/' . $sampleName . '/';
    my $outputFile = $laneDirectory .'/chrysalis/butterfly_commands.adj';
    my $latestFile = -M $outputFile;
    if(!defined($latestFile)) {
      $command .= 'module add ' . LoadConfig::getParam( $rH_cfg, 'trinity', 'moduleVersion.java' );
      $command .= ' ' . LoadConfig::getParam( $rH_cfg, 'trinity', 'moduleVersion.bowtie' );
      $command .= ' ' . LoadConfig::getParam( $rH_cfg, 'trinity', 'moduleVersion.trinity' ) . ' ;';
      $command .= ' Trinity.pl --seqType fq --JM 100G';
      $command .= ' --left' . ' \" ' . $pair1 . ' \" ' . '--right' . ' \" ' . $pair2 . ' \" ';
      $command .= ' --CPU ' . LoadConfig::getParam( $rH_cfg, 'trinity', 'nbThreads');
      $command .= ' --output ' . $laneDirectory;
      $command .= ' --min_kmer_cov 31 --max_reads_per_loop 200000000 --no_run_butterfly ';
    }
    $retVal{'command'} = $command;
    return ( \%retVal );

}

sub _chrysalisSingleCommand {

    my $command = '';
    my %retVal;
    
    my $laneDirectory = 'assembly/' . $sampleName . '/';
    my $outputFile = $laneDirectory .'/chrysalis/butterfly_commands.adj';
    my $latestFile = -M $outputFile;
    if(!defined($latestFile)) {
      $command .= 'module add ' . LoadConfig::getParam( $rH_cfg, 'trinity', 'moduleVersion.java' );
      $command .= ' ' . LoadConfig::getParam( $rH_cfg, 'trinity', 'moduleVersion.bowtie' );
      $command .= ' ' . LoadConfig::getParam( $rH_cfg, 'trinity', 'moduleVersion.trinity' ) . ' ;';
      $command .= ' Trinity.pl --seqType fq --JM 100G';
      $command .= ' ' . $pair1;
      $command .= ' --CPU ' . LoadConfig::getParam( $rH_cfg, 'trinity', 'nbThreads');
      $command .= ' --output ' . $laneDirectory;
      $command .= ' --min_kmer_cov 31 --max_reads_per_loop 200000000 --no_run_butterfly ';
    }

    $retVal{'command'} = $command;
    return ( \%retVal );

}

1;
<|MERGE_RESOLUTION|>--- conflicted
+++ resolved
@@ -106,13 +106,8 @@
     $command .= 'module add ' . LoadConfig::getParam( $rH_cfg, 'trinity', 'moduleVersion.java' );
     $command .= ' ' . LoadConfig::getParam( $rH_cfg, 'trinity', 'moduleVersion.bowtie' );
     $command .= ' ' . LoadConfig::getParam( $rH_cfg, 'trinity', 'moduleVersion.trinity' ) . ' ;';
-<<<<<<< HEAD
     $command .= ' ' . $rH_cfg->{'butterfly.parallel'} . ' -f ' . $laneDirectory . 'butterfly_split/' . $fileButterflyComand;
     $command .= ' -n ' . $rH_cfg->{'butterfly.nbThreads'} . ' ';
-=======
-    $command .= ' ' . LoadConfig::getParam( $rH_cfg, 'trinity', 'parallel' ) . ' -f ' . $laneDirectory . 'butterfly_split/' . $fileButterflyComand;
-    $command .= ' -n ' . $rH_cfg->{'trinity.nbThreads'} . ' ';
->>>>>>> 8165a036
 
     $retVal{'command'} = $command;
     return ( \%retVal );
