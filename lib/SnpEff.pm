#!/usr/env/perl

=head1 NAME

I<SVTools>

=head1 SYNOPSIS

Picard->merge()

=head1 DESCRIPTION

B<SVTools> is a library to analyse BAMs for Structural Variants

=head1 AUTHOR

=head1 DEPENDENCY

B<Pod::Usage> Usage and help output.

B<Data::Dumper> Used to debbug

=cut

package SnpEff;

# Strict Pragmas
#--------------------------
use strict;
use warnings;

#--------------------------

# Dependencies
#-----------------------
use PipelineUtils;

# SUB
#-----------------------
sub annotateDbSnp {
    my $rH_cfg      = shift;
    my $inputVCF    = shift;
    my $outputVCF   = shift;

    my $up2date = PipelineUtils::testInputOutputs([$inputVCF],[$outputVCF]);
    my $ro_job = new Job(!defined($up2date));

<<<<<<< HEAD
    if (!$ro_job->isUp2Date()) {  
        my $command;
        $command .= 'module load '.LoadConfig::getParam($rH_cfg, 'annotateDbSnp', 'moduleVersion.snpeff').' ;';
=======
    # -M gives modified date relative to now. The bigger the older.
    #if(!defined($outDate) || !defined($inDate) || $inDate < $outDate) {
        $command .= 'module load '.LoadConfig::getParam($rH_cfg, 'annotateDbSnp', 'moduleVersion.java').' '.LoadConfig::getParam($rH_cfg, 'annotateDbSnp', 'moduleVersion.snpeff').' ;';
>>>>>>> 8f6b4e59
        $command .= ' java -Djava.io.tmpdir='.LoadConfig::getParam($rH_cfg, 'annotateDbSnp', 'tmpDir').' '.LoadConfig::getParam($rH_cfg, 'annotateDbSnp', 'extraJavaFlags').' -Xmx'.LoadConfig::getParam($rH_cfg, 'annotateDbSnp', 'siftRam');
        $command .= ' -jar \${SNPEFF_HOME}/SnpSift.jar annotate';
        $command .= ' '.LoadConfig::getParam($rH_cfg, 'annotateDbSnp', 'dbSnp');
        $command .= ' '.$inputVCF;
        $command .= ' > '.$outputVCF;
        $command .= ' ' . $up2date;

        $ro_job->addCommand($command);
    }
    return $ro_job;
}

sub computeEffects {
    my $rH_cfg      = shift;
    my $inputVCF    = shift;
    my $outputVCF   = shift;
  
    my $up2date = PipelineUtils::testInputOutputs([$inputVCF],[$outputVCF]);
    my $ro_job = new Job(!defined($up2date));

<<<<<<< HEAD
    if (!$ro_job->isUp2Date()) {
        my $command;
        $command .= 'module load '.LoadConfig::getParam($rH_cfg, 'computeEffects', 'moduleVersion.snpeff').' ;';
=======
    # -M gives modified date relative to now. The bigger the older.
    #if(!defined($outDate) || !defined($inDate) || $inDate < $outDate) {
        $command .= 'module load '.LoadConfig::getParam($rH_cfg, 'computeEffects', 'moduleVersion.java').' '.LoadConfig::getParam($rH_cfg, 'computeEffects', 'moduleVersion.snpeff').' ;';
>>>>>>> 8f6b4e59
        $command .= ' java -Djava.io.tmpdir='.LoadConfig::getParam($rH_cfg, 'computeEffects', 'tmpDir').' '.LoadConfig::getParam($rH_cfg, 'computeEffects', 'extraJavaFlags'). ' -Xmx'.LoadConfig::getParam($rH_cfg, 'computeEffects', 'snpeffRam');
        $command .= ' -jar \${SNPEFF_HOME}/snpEff.jar eff';
        $command .= ' -c \${SNPEFF_HOME}/snpEff.config';
        $command .= ' '.LoadConfig::getParam($rH_cfg, 'computeEffects', 'snpeffParams');
        $command .= ' -o vcf';
        $command .= ' -i vcf';
        $command .= ' '.LoadConfig::getParam($rH_cfg, 'computeEffects', 'referenceSnpEffGenome');
        $command .= ' '.$inputVCF;
        $command .= ' > '.$outputVCF;
        $command .= ' ' . $up2date;

        $ro_job->addCommand($command);
    }
    return $ro_job;
}

sub annotateDbNSFP {
    my $rH_cfg      = shift;
    my $inputVCF    = shift;
    my $outputVCF   = shift;
  
    my $up2date = PipelineUtils::testInputOutputs([$inputVCF],[$outputVCF]);
    my $ro_job = new Job(!defined($up2date));

<<<<<<< HEAD
    if (!$ro_job->isUp2Date()) {
        my $command;
        $command .= 'module load '.LoadConfig::getParam($rH_cfg, 'annotateDbNSFP', 'moduleVersion.snpeff').' ;';
=======
    # -M gives modified date relative to now. The bigger the older.
    #if(!defined($outDate) || !defined($inDate) || $inDate < $outDate) {
        $command .= 'module load '.LoadConfig::getParam($rH_cfg, 'annotateDbNSFP', 'moduleVersion.java').' '.LoadConfig::getParam($rH_cfg, 'annotateDbNSFP', 'moduleVersion.snpeff').' ;';
>>>>>>> 8f6b4e59
        $command .= ' java -Djava.io.tmpdir='.LoadConfig::getParam($rH_cfg, 'annotateDbNSFP', 'tmpDir').' '.LoadConfig::getParam($rH_cfg, 'annotateDbNSFP', 'extraJavaFlags').' -Xmx'.LoadConfig::getParam($rH_cfg, 'annotateDbNSFP', 'siftRam');
        $command .= ' -jar \${SNPEFF_HOME}/SnpSift.jar dbnsfp';
        $command .= ' -v '.LoadConfig::getParam($rH_cfg, 'annotateDbNSFP', 'dbNSFP');
        $command .= ' '.$inputVCF;
        $command .= ' > '.$outputVCF;
        $command .= ' ' . $up2date;

        $ro_job->addCommand($command);
    }
    return $ro_job;
}

1;<|MERGE_RESOLUTION|>--- conflicted
+++ resolved
@@ -45,15 +45,9 @@
     my $up2date = PipelineUtils::testInputOutputs([$inputVCF],[$outputVCF]);
     my $ro_job = new Job(!defined($up2date));
 
-<<<<<<< HEAD
     if (!$ro_job->isUp2Date()) {  
         my $command;
-        $command .= 'module load '.LoadConfig::getParam($rH_cfg, 'annotateDbSnp', 'moduleVersion.snpeff').' ;';
-=======
-    # -M gives modified date relative to now. The bigger the older.
-    #if(!defined($outDate) || !defined($inDate) || $inDate < $outDate) {
         $command .= 'module load '.LoadConfig::getParam($rH_cfg, 'annotateDbSnp', 'moduleVersion.java').' '.LoadConfig::getParam($rH_cfg, 'annotateDbSnp', 'moduleVersion.snpeff').' ;';
->>>>>>> 8f6b4e59
         $command .= ' java -Djava.io.tmpdir='.LoadConfig::getParam($rH_cfg, 'annotateDbSnp', 'tmpDir').' '.LoadConfig::getParam($rH_cfg, 'annotateDbSnp', 'extraJavaFlags').' -Xmx'.LoadConfig::getParam($rH_cfg, 'annotateDbSnp', 'siftRam');
         $command .= ' -jar \${SNPEFF_HOME}/SnpSift.jar annotate';
         $command .= ' '.LoadConfig::getParam($rH_cfg, 'annotateDbSnp', 'dbSnp');
@@ -74,15 +68,9 @@
     my $up2date = PipelineUtils::testInputOutputs([$inputVCF],[$outputVCF]);
     my $ro_job = new Job(!defined($up2date));
 
-<<<<<<< HEAD
     if (!$ro_job->isUp2Date()) {
         my $command;
-        $command .= 'module load '.LoadConfig::getParam($rH_cfg, 'computeEffects', 'moduleVersion.snpeff').' ;';
-=======
-    # -M gives modified date relative to now. The bigger the older.
-    #if(!defined($outDate) || !defined($inDate) || $inDate < $outDate) {
         $command .= 'module load '.LoadConfig::getParam($rH_cfg, 'computeEffects', 'moduleVersion.java').' '.LoadConfig::getParam($rH_cfg, 'computeEffects', 'moduleVersion.snpeff').' ;';
->>>>>>> 8f6b4e59
         $command .= ' java -Djava.io.tmpdir='.LoadConfig::getParam($rH_cfg, 'computeEffects', 'tmpDir').' '.LoadConfig::getParam($rH_cfg, 'computeEffects', 'extraJavaFlags'). ' -Xmx'.LoadConfig::getParam($rH_cfg, 'computeEffects', 'snpeffRam');
         $command .= ' -jar \${SNPEFF_HOME}/snpEff.jar eff';
         $command .= ' -c \${SNPEFF_HOME}/snpEff.config';
@@ -107,15 +95,9 @@
     my $up2date = PipelineUtils::testInputOutputs([$inputVCF],[$outputVCF]);
     my $ro_job = new Job(!defined($up2date));
 
-<<<<<<< HEAD
     if (!$ro_job->isUp2Date()) {
         my $command;
-        $command .= 'module load '.LoadConfig::getParam($rH_cfg, 'annotateDbNSFP', 'moduleVersion.snpeff').' ;';
-=======
-    # -M gives modified date relative to now. The bigger the older.
-    #if(!defined($outDate) || !defined($inDate) || $inDate < $outDate) {
         $command .= 'module load '.LoadConfig::getParam($rH_cfg, 'annotateDbNSFP', 'moduleVersion.java').' '.LoadConfig::getParam($rH_cfg, 'annotateDbNSFP', 'moduleVersion.snpeff').' ;';
->>>>>>> 8f6b4e59
         $command .= ' java -Djava.io.tmpdir='.LoadConfig::getParam($rH_cfg, 'annotateDbNSFP', 'tmpDir').' '.LoadConfig::getParam($rH_cfg, 'annotateDbNSFP', 'extraJavaFlags').' -Xmx'.LoadConfig::getParam($rH_cfg, 'annotateDbNSFP', 'siftRam');
         $command .= ' -jar \${SNPEFF_HOME}/SnpSift.jar dbnsfp';
         $command .= ' -v '.LoadConfig::getParam($rH_cfg, 'annotateDbNSFP', 'dbNSFP');
