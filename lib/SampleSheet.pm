#!/usr/bin/perl

=head1 NAME

I<SampleSheet>

=head1 SYNOPSIS

SampleSheet->parseSampleSheet(sampleSheet_file_name)

=head1 DESCRIPTION

B<SampleSheet> is a library that parses a Nanuq generated
sample sheet and populates an array with he parsed values.
Each row from the sheet is a new hash in the array.

Input = /path/samplesheet_file_name

Output = %hash 


=head1 AUTHOR

B<Louis Letourneau> - I<louis.letourneau@mail.mcgill.ca>
B<Maxime Caron> - I<max.caron@mail.mcgill.ca>

=head1 DEPENDENCY

B<Pod::Usage> Usage and help output.

B<File::Basename> path parsing

B<Cwd> path parsing

=cut

package SampleSheet;

# Strict Pragmas
#---------------------
use strict;
use warnings;
#---------------------

# Dependencies
#--------------------
use File::Basename;
use Text::CSV;
use Cwd 'abs_path';
#--------------------


# SUB
#--------------------

sub parseSampleSheetAsHash {
  my $fileName = shift;

  my $rA_SampleLaneInfos = parseSampleSheet($fileName);
  my %sampleInfo;
  for my $rH_Sample (@$rA_SampleLaneInfos) {
    if(!defined $sampleInfo{ $rH_Sample->{'name'} }) {
      $sampleInfo{ $rH_Sample->{'name'} } = [];
    }

    push(@{$sampleInfo{ $rH_Sample->{'name'} }}, $rH_Sample);
  }
  return \%sampleInfo;
}

sub parseSampleSheetAsHashByProcessingId {
  my $fileName = shift;

  my $rA_SampleLaneInfos = parseSampleSheet($fileName);
  my %sampleInfo;
  for my $rH_Sample (@$rA_SampleLaneInfos) {
    if(!defined $sampleInfo{ $rH_Sample->{'processingSheetId'} }) {
      $sampleInfo{ $rH_Sample->{'processingSheetId'} } = [];
    }

    push(@{$sampleInfo{ $rH_Sample->{'processingSheetId'} }}, $rH_Sample);
  }
  return \%sampleInfo;
}

sub parsePairedSampleSheet {
  my $fileName = shift;

  my @retVal;
  open(SAMPLE_SHEET, "$fileName") or die "Can't open $fileName\n";

  while(<SAMPLE_SHEET>) {
    chomp;

    my $line = $_;
    if($line =~ /^#/) {
      next;
    }

    $line =~ s/"//g;
    my @values = split(/,/, $line);

    my %sampleInfo;
    $sampleInfo{'sample'} = $values[0];
    $sampleInfo{'normal'} = $values[1];
    $sampleInfo{'tumor'} = $values[2];
    push(@retVal, \%sampleInfo);
  }

  return \@retVal;
}

sub parseSampleSheet {
  my $fileName = shift;

  my @retVal;
  my $csv = Text::CSV->new();
  open(SAMPLE_SHEET, "$fileName") or die "Can't open $fileName\n";
  my $line = <SAMPLE_SHEET>;
  $csv->parse($line);
  my @headers = $csv->fields();
<<<<<<< HEAD
  my ($nameIdx,$libraryBarcodeIdx,$runIdIdx,$laneIdx,$runTypeIdx,$statusIdx,$qualOffsetIdx,$processingSheetIdIdx, $libSourceIdx) = parseHeaderIndexes(\@headers);
=======
  my ($nameIdx,$libraryBarcodeIdx,$runIdIdx,$laneIdx,$runTypeIdx,$statusIdx,$qualOffsetIdx,$bedFilesIdx) = parseHeaderIndexes(\@headers);
>>>>>>> 70343460

  while($line = <SAMPLE_SHEET>) {
    $csv->parse($line);
    my @values = $csv->fields();
    if($values[$statusIdx] =~ /invalid/) {
      warn "Invalid: $values[$nameIdx] $values[$runIdIdx] $values[$laneIdx]\n";
      next;
    }

    my %sampleInfo;
    $sampleInfo{'name'} = $values[$nameIdx];
    $sampleInfo{'libraryBarcode'} = $values[$libraryBarcodeIdx];
    $sampleInfo{'runId'} = $values[$runIdIdx];
    $sampleInfo{'lane'} = $values[$laneIdx];
    $sampleInfo{'runType'} = $values[$runTypeIdx];
    $sampleInfo{'qualOffset'} = $values[$qualOffsetIdx];
<<<<<<< HEAD
    $sampleInfo{'processingSheetId'} = $values[$processingSheetIdIdx];
    $sampleInfo{'libSource'} = $values[$libSourceIdx];
=======
    my @bedFiles = split(';', $values[$bedFilesIdx]);
    $sampleInfo{'bedFiles'} = \@bedFiles;
>>>>>>> 70343460

    if($values[$runTypeIdx] eq "PAIRED_END") {
      $sampleInfo{'read1File'} = $sampleInfo{'name'}.'.'.$sampleInfo{'libraryBarcode'}.'.'.$sampleInfo{'qualOffset'}.".pair1.fastq.gz";
      $sampleInfo{'read2File'} = $sampleInfo{'name'}.'.'.$sampleInfo{'libraryBarcode'}.'.'.$sampleInfo{'qualOffset'}.".pair2.fastq.gz";
    }
    elsif($values[$runTypeIdx] eq "SINGLE_END") {
      $sampleInfo{'read1File'} = $sampleInfo{'name'}.'.'.$sampleInfo{'libraryBarcode'}.'.'.$sampleInfo{'qualOffset'}.".single.fastq.gz";
    }
    else {
      print "Unrecognized run type $values[$runTypeIdx] \n";
      exit 1;
    }

    push(@retVal, \%sampleInfo);
  }

  return \@retVal;
}

sub parseHeaderIndexes {
	my $rA_headers = shift;
	my $nameIdx=-1;
  my $libraryBarcodeIdx=-1;
  my $runIdIdx=-1;
  my $laneIdx=-1;
  my $runTypeIdx=-1;
  my $statusIdx=-1;
  my $qualOffsetIdx=-1;
<<<<<<< HEAD
  my $processingSheetIdIdx=-1;
  my $libSourceIdx = -1;
=======
  my $bedFilesIdx=-1;
>>>>>>> 70343460
	
	for(my $idx=0; $idx < @{$rA_headers}; $idx++) {
		my $header = $rA_headers->[$idx];
    $header =~ s/"//g;
    if($header eq "Name") {
      $nameIdx=$idx;
    }
    elsif($header eq "Library Barcode") {
      $libraryBarcodeIdx=$idx;
    }
    elsif($header eq "Run") {
      $runIdIdx=$idx;
    }
    elsif($header eq "Region") {
      $laneIdx=$idx;
    }
    elsif($header eq "Run Type") {
      $runTypeIdx=$idx;
    }
    elsif($header eq "Status") {
      $statusIdx=$idx;
    }
    elsif($header eq "Quality Offset") {
      $qualOffsetIdx=$idx;
    }
<<<<<<< HEAD
    elsif($header eq "ProcessingSheetId") {
      $processingSheetIdIdx=$idx;
    }
    elsif($header eq "Library Source") {
      $libSourceIdx=$idx;
=======
    elsif($header eq "BED Files") {
      $bedFilesIdx=$idx;
>>>>>>> 70343460
    }
  }

  my $sampleSheetErrors="";
  my $sampleSheetWarnings="";
  if($nameIdx==-1) {
    $sampleSheetErrors.="Missing Sample Name\n";
  }
  if($libraryBarcodeIdx==-1) {
    $sampleSheetErrors.="Missing Library Barcode\n";
  }
  if($runIdIdx==-1) {
    $sampleSheetErrors.="Missing Run ID\n";
  }
  if($laneIdx==-1) {
    $sampleSheetErrors.="Missing Lane\n";
  }
  if($runTypeIdx==-1) {
    $sampleSheetErrors.="Missing Run Type\n";
  }
  if($statusIdx==-1) {
    $sampleSheetErrors.="Missing Status\n";
  }
<<<<<<< HEAD
  if($qualOffsetIdx==-1) {
      $sampleSheetErrors.="Missing Quality Offset\n";
  }
  if($processingSheetIdIdx==-1) {
      $sampleSheetErrors.="Missing Processing Sheet Id\n";
  }
  if($libSourceIdx==-1) {
      $sampleSheetErrors.="Missing Library Source\n";
  }
  
=======
  if($bedFilesIdx==-1) {
    $sampleSheetWarnings.="Missing BED Files\n";
  }
  if(length($sampleSheetWarnings) > 0) {
    warn $sampleSheetWarnings;
  }
>>>>>>> 70343460
  if(length($sampleSheetErrors) > 0) {
    die $sampleSheetErrors;
  }
  
<<<<<<< HEAD
  return ($nameIdx,$libraryBarcodeIdx,$runIdIdx,$laneIdx,$runTypeIdx,$statusIdx,$qualOffsetIdx,$processingSheetIdIdx,$libSourceIdx);
=======
  return ($nameIdx,$libraryBarcodeIdx,$runIdIdx,$laneIdx,$runTypeIdx,$statusIdx,$qualOffsetIdx,$bedFilesIdx);
>>>>>>> 70343460
}
1;<|MERGE_RESOLUTION|>--- conflicted
+++ resolved
@@ -119,11 +119,7 @@
   my $line = <SAMPLE_SHEET>;
   $csv->parse($line);
   my @headers = $csv->fields();
-<<<<<<< HEAD
-  my ($nameIdx,$libraryBarcodeIdx,$runIdIdx,$laneIdx,$runTypeIdx,$statusIdx,$qualOffsetIdx,$processingSheetIdIdx, $libSourceIdx) = parseHeaderIndexes(\@headers);
-=======
-  my ($nameIdx,$libraryBarcodeIdx,$runIdIdx,$laneIdx,$runTypeIdx,$statusIdx,$qualOffsetIdx,$bedFilesIdx) = parseHeaderIndexes(\@headers);
->>>>>>> 70343460
+  my ($nameIdx,$libraryBarcodeIdx,$runIdIdx,$laneIdx,$runTypeIdx,$statusIdx,$qualOffsetIdx,$bedFilesIdx,$processingSheetIdIdx, $libSourceIdx) = parseHeaderIndexes(\@headers);
 
   while($line = <SAMPLE_SHEET>) {
     $csv->parse($line);
@@ -140,13 +136,10 @@
     $sampleInfo{'lane'} = $values[$laneIdx];
     $sampleInfo{'runType'} = $values[$runTypeIdx];
     $sampleInfo{'qualOffset'} = $values[$qualOffsetIdx];
-<<<<<<< HEAD
+    my @bedFiles = split(';', $values[$bedFilesIdx]);
+    $sampleInfo{'bedFiles'} = \@bedFiles;
     $sampleInfo{'processingSheetId'} = $values[$processingSheetIdIdx];
     $sampleInfo{'libSource'} = $values[$libSourceIdx];
-=======
-    my @bedFiles = split(';', $values[$bedFilesIdx]);
-    $sampleInfo{'bedFiles'} = \@bedFiles;
->>>>>>> 70343460
 
     if($values[$runTypeIdx] eq "PAIRED_END") {
       $sampleInfo{'read1File'} = $sampleInfo{'name'}.'.'.$sampleInfo{'libraryBarcode'}.'.'.$sampleInfo{'qualOffset'}.".pair1.fastq.gz";
@@ -175,12 +168,9 @@
   my $runTypeIdx=-1;
   my $statusIdx=-1;
   my $qualOffsetIdx=-1;
-<<<<<<< HEAD
+  my $bedFilesIdx=-1;
   my $processingSheetIdIdx=-1;
   my $libSourceIdx = -1;
-=======
-  my $bedFilesIdx=-1;
->>>>>>> 70343460
 	
 	for(my $idx=0; $idx < @{$rA_headers}; $idx++) {
 		my $header = $rA_headers->[$idx];
@@ -206,16 +196,14 @@
     elsif($header eq "Quality Offset") {
       $qualOffsetIdx=$idx;
     }
-<<<<<<< HEAD
+    elsif($header eq "BED Files") {
+      $bedFilesIdx=$idx;
+    }
     elsif($header eq "ProcessingSheetId") {
       $processingSheetIdIdx=$idx;
     }
     elsif($header eq "Library Source") {
       $libSourceIdx=$idx;
-=======
-    elsif($header eq "BED Files") {
-      $bedFilesIdx=$idx;
->>>>>>> 70343460
     }
   }
 
@@ -239,33 +227,26 @@
   if($statusIdx==-1) {
     $sampleSheetErrors.="Missing Status\n";
   }
-<<<<<<< HEAD
   if($qualOffsetIdx==-1) {
       $sampleSheetErrors.="Missing Quality Offset\n";
   }
-  if($processingSheetIdIdx==-1) {
-      $sampleSheetErrors.="Missing Processing Sheet Id\n";
-  }
-  if($libSourceIdx==-1) {
-      $sampleSheetErrors.="Missing Library Source\n";
-  }
-  
-=======
   if($bedFilesIdx==-1) {
     $sampleSheetWarnings.="Missing BED Files\n";
   }
+  if($processingSheetIdIdx==-1) {
+    $sampleSheetErrors.="Missing Processing Sheet Id\n";
+  }
+  if($libSourceIdx==-1) {
+    $sampleSheetErrors.="Missing Library Source\n";
+  }
   if(length($sampleSheetWarnings) > 0) {
     warn $sampleSheetWarnings;
   }
->>>>>>> 70343460
   if(length($sampleSheetErrors) > 0) {
     die $sampleSheetErrors;
   }
-  
-<<<<<<< HEAD
-  return ($nameIdx,$libraryBarcodeIdx,$runIdIdx,$laneIdx,$runTypeIdx,$statusIdx,$qualOffsetIdx,$processingSheetIdIdx,$libSourceIdx);
-=======
-  return ($nameIdx,$libraryBarcodeIdx,$runIdIdx,$laneIdx,$runTypeIdx,$statusIdx,$qualOffsetIdx,$bedFilesIdx);
->>>>>>> 70343460
+
+  return ($nameIdx,$libraryBarcodeIdx,$runIdIdx,$laneIdx,$runTypeIdx,$statusIdx,$qualOffsetIdx,$bedFilesIdx,$processingSheetIdIdx,$libSourceIdx);
+
 }
 1;