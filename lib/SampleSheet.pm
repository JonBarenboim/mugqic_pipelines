--- conflicted
+++ resolved
@@ -122,11 +122,7 @@
   my $line = <SAMPLE_SHEET>;
   $csv->parse($line);
   my @headers = $csv->fields();
-<<<<<<< HEAD
-  my ($nameIdx,$libraryBarcodeIdx,$runIdIdx,$laneIdx,$runTypeIdx,$statusIdx,$qualOffsetIdx,$bedFilesIdx,$processingSheetIdIdx, $libSourceIdx) = parseHeaderIndexes(\@headers);
-=======
-  my ($nameIdx, $libraryBarcodeIdx, $runIdIdx, $laneIdx, $runTypeIdx, $statusIdx, $qualOffsetIdx, $bedFilesIdx) = parseHeaderIndexes(\@headers);
->>>>>>> 22b7fea9
+  my ($nameIdx, $libraryBarcodeIdx, $runIdIdx, $laneIdx, $runTypeIdx, $statusIdx, $qualOffsetIdx, $bedFilesIdx, $processingSheetIdIdx, $libSourceIdx) = parseHeaderIndexes(\@headers);
 
   while($line = <SAMPLE_SHEET>) {
     $csv->parse($line);
@@ -176,17 +172,11 @@
   my $statusIdx=-1;
   my $qualOffsetIdx=-1;
   my $bedFilesIdx=-1;
-<<<<<<< HEAD
   my $processingSheetIdIdx=-1;
   my $libSourceIdx = -1;
 	
-	for(my $idx=0; $idx < @{$rA_headers}; $idx++) {
-		my $header = $rA_headers->[$idx];
-=======
-
   for(my $idx=0; $idx < @{$rA_headers}; $idx++) {
     my $header = $rA_headers->[$idx];
->>>>>>> 22b7fea9
     $header =~ s/"//g;
     if ($header eq "Name") {
       $nameIdx=$idx;
@@ -233,34 +223,22 @@
   if ($statusIdx==-1) {
     $sampleSheetErrors .= "[Error] Missing Status\n";
   }
-<<<<<<< HEAD
   if($qualOffsetIdx==-1) {
       $sampleSheetErrors.="Missing Quality Offset\n";
   }
   if($bedFilesIdx==-1) {
-    $sampleSheetWarnings.="Missing BED Files\n";
+    $sampleSheetWarnings.="[Warning] Missing BED Files\n";
   }
   if($libSourceIdx==-1) {
     $sampleSheetErrors.="Missing Library Source\n";
   }
   if(length($sampleSheetWarnings) > 0) {
-=======
-  if ($bedFilesIdx==-1) {
-    $sampleSheetWarnings .= "[Warning] Missing BED Files\n";
-  }
-  if (length($sampleSheetWarnings) > 0) {
->>>>>>> 22b7fea9
     warn $sampleSheetWarnings;
   }
   if (length($sampleSheetErrors) > 0) {
     die $sampleSheetErrors;
   }
 
-<<<<<<< HEAD
-  return ($nameIdx,$libraryBarcodeIdx,$runIdIdx,$laneIdx,$runTypeIdx,$statusIdx,$qualOffsetIdx,$bedFilesIdx,$processingSheetIdIdx,$libSourceIdx);
-
-=======
-  return ($nameIdx, $libraryBarcodeIdx, $runIdIdx, $laneIdx, $runTypeIdx, $statusIdx, $qualOffsetIdx, $bedFilesIdx);
->>>>>>> 22b7fea9
+  return ($nameIdx, $libraryBarcodeIdx, $runIdIdx, $laneIdx, $runTypeIdx, $statusIdx, $qualOffsetIdx, $bedFilesIdx, $processingSheetIdIdx, $libSourceIdx);
 }
 1;