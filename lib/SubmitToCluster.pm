--- conflicted
+++ resolved
@@ -1,211 +1,147 @@
-#!/usr/env/perl
-
-=head1 NAME
-
-I<SubmitToCluster>
-
-=head1 SYNOPSIS
-
-SubmitToCluster->printSubmitCmd()
-
-=head1 DESCRIPTION
-
-B<SubmitToCluster> is a library that reads from a config file and 
-submits jobs to a cluster.
-
-=head1 AUTHOR
-
-B<Louis Letourneau> - I<louis.letourneau@mail.mcgill.ca>
-
-=head1 DEPENDENCY
-
-=cut
-
-package SubmitToCluster;
-
-# Strict Pragmas
-#---------------------
-use strict;
-use warnings;
-
-#---------------------
-
-# Dependencies
-#--------------------
-use Scalar::Util 'blessed';
-use Cwd;
-use LoadConfig;
-
-#--------------------
-
-# SUB
-#--------------------
-sub initSubmit {
-  my $rH_cfg = shift;
-  my $sampleName = shift;
-
-  my $outputFolder = LoadConfig::getParam($rH_cfg, "default", 'sampleOutputRoot');
-  if(substr($outputFolder,length($outputFolder)-1) eq "/") {
-    $outputFolder = substr($outputFolder,0 ,length($outputFolder)-1);
-  }
-
-  if(!defined($sampleName) || length($sampleName) == 0) {
-    print "mkdir -p " . $outputFolder . '/output_jobs/' . "\n";
-  } else {
-    print "mkdir -p " . $outputFolder . '/'. $sampleName . '/output_jobs/' . "\n";
-  }
-
-  print "TIMESTAMP=`date +%FT%H.%M.%S`\n";
-}
-
-sub printSubmitCmd {
-<<<<<<< HEAD
-    my $rH_cfg         = shift;
-    my $stepName       = shift;
-    my $jobNameSuffix  = shift;
-    my $jobIdPrefix    = shift;
-    my $dependancyName = shift;
-    my $sampleName     = shift;
-    my $command        = shift;
-    my $outputDir      = shift;
-    my $workDirectory  = shift;
-    my $commandIdx     = shift;
-
-    my $isBlessed = defined(blessed( $command ));
-    my $ro_job = undef;
-    if($isBlessed) {
-        $ro_job = $command;
-
-        if($ro_job->isUp2Date()) {
-          return undef;
-        }
-
-        if(!defined($commandIdx)) {
-          $commandIdx = 0;
-        }
-        $command = $ro_job->getCommand($commandIdx);
-    }
-
-    my $jobIdVarName = uc( $jobIdPrefix ) . '_JOB_ID';
-    $jobIdVarName =~ s/\W/_/g;
-    #$jobIdVarName = ~ s/^[A-Za-z0-9\_]/_/g;
-
-    ### TO DO modify the output dir to be more portable
-
-    if(!(defined $workDirectory)){
-      $workDirectory = getcwd();
-    }
-
-    if(!(defined $outputDir)){
-      $outputDir = $sampleName;
-    }
-    if(LoadConfig::getParam($rH_cfg, $stepName, 'clusterCmdProducesJobId') eq "true") {
-        print $jobIdVarName.'=$(';
-    }
-    print 'echo "'.$command.'" | ';
-    print LoadConfig::getParam($rH_cfg, $stepName, 'clusterSubmitCmd');
-    print ' ' . LoadConfig::getParam($rH_cfg, $stepName, 'clusterOtherArg');
-    print ' ' . LoadConfig::getParam($rH_cfg, $stepName, 'clusterWorkDirArg') . ' ' . $workDirectory;
-    print ' ' . LoadConfig::getParam($rH_cfg, $stepName, 'clusterOutputDirArg') .' '  .$outputDir .'/output_jobs/';
-    my $jobName ;
-    if(defined($sampleName) && length($sampleName) > 0) {
-        $jobName = $stepName.'.'.$sampleName;
-    }
-    else {
-        $jobName = $stepName;
-    }
-    if(defined($jobNameSuffix) && length($jobNameSuffix) > 0) {
-      $jobName .= '.'.$jobNameSuffix;
-    }
-    print ' ' . LoadConfig::getParam( $rH_cfg, $stepName, 'clusterJobNameArg' ) . ' ' . $jobName;
-    print ' ' . LoadConfig::getParam( $rH_cfg, $stepName, 'clusterWalltime' );
-    print ' ' . LoadConfig::getParam( $rH_cfg, $stepName, 'clusterQueue' );
-    print ' ' . LoadConfig::getParam( $rH_cfg, $stepName, 'clusterCPU' );
-    if ( defined($dependancyName) ) {
-        print ' ' . LoadConfig::getParam( $rH_cfg, $stepName, 'clusterDependencyArg' ) . $dependancyName;
-    }
-    print ' ' . LoadConfig::getParam( $rH_cfg, $stepName, 'clusterSubmitCmdSuffix' );
-    if ( LoadConfig::getParam( $rH_cfg, $stepName, 'clusterCmdProducesJobId' ) eq "true" ) {
-        print ')';
-    }
-    print "\n\n";
-
-    if ( LoadConfig::getParam( $rH_cfg, $stepName, 'clusterCmdProducesJobId' ) eq "false" ) {
-        print $jobIdVarName. '=' . $jobName . "\n";
-    }
-
-    if($isBlessed) {
-      $ro_job->setCommandJobId($commandIdx, '$'.$jobIdVarName);
-    }
-    return $jobIdVarName;
-=======
-  my $rH_cfg = shift;
-  my $stepName = shift;
-  my $jobNameSuffix = shift;
-  my $jobIdPrefix = shift;
-  my $dependencyName = shift;
-  my $sampleName = shift;
-  my $command = shift;
-  my $outputDir = shift;
-  my $workDir = shift;
-
-  if (substr($outputDir, length($outputDir) - 1) eq "/") {
-    $outputDir = substr($outputDir, 0 ,length($outputDir) - 1);
-  }
-
-  my $jobIdVarName = uc( $jobIdPrefix ) . '_JOB_ID';
-  $jobIdVarName =~ s/\W/_/g;
-
-  ### TO DO modify the output dir to be more portable
-
-  if (!(defined $workDir)) {
-    $workDir = '`pwd`';
-  }
-  if (!(defined $outputDir)) {
-    $outputDir = $sampleName;
-  }
-  if (LoadConfig::getParam($rH_cfg, $stepName, 'clusterCmdProducesJobId') eq "true") {
-    #$command =~ s/\\\$/\\\\\\\$/g;
-    print $jobIdVarName . '=$(';
-    #if ($workDir eq '`pwd`') {
-    #       $workDir = '\`pwd\`';
-    #}
-  }
-  print 'echo "' . $command . ' && echo \"MUGQICexitStatus:\$?\"" | ';
-  print LoadConfig::getParam($rH_cfg, $stepName, 'clusterSubmitCmd');
-  print ' ' . LoadConfig::getParam($rH_cfg, $stepName, 'clusterOtherArg');
-  print ' ' . LoadConfig::getParam($rH_cfg, $stepName, 'clusterWorkDirArg') . ' ' . $workDir;
-  my $jobName;
-  if (defined($sampleName) && length($sampleName) > 0) {
-    $jobName = $stepName . '.' . $sampleName;
-  } else {
-    $jobName = $stepName;
-  }
-  if (defined($jobNameSuffix) && length($jobNameSuffix) > 0) {
-    $jobName .= '.' . $jobNameSuffix;
-  }
-  my $outputLog = $jobName . "_\${TIMESTAMP}.o";
-  print ' ' . LoadConfig::getParam($rH_cfg, $stepName, 'clusterOutputDirArg') . ' '  . $outputDir . '/output_jobs/' . $outputLog;
-  print ' ' . LoadConfig::getParam($rH_cfg, $stepName, 'clusterJobNameArg') . ' ' . $jobName;
-  print ' ' . LoadConfig::getParam($rH_cfg, $stepName, 'clusterWalltime');
-  print ' ' . LoadConfig::getParam($rH_cfg, $stepName, 'clusterQueue');
-  print ' ' . LoadConfig::getParam($rH_cfg, $stepName, 'clusterCPU');
-  if (defined($dependencyName)) {
-    print ' ' . LoadConfig::getParam($rH_cfg, $stepName, 'clusterDependencyArg') . $dependencyName;
-  }
-  print ' ' . LoadConfig::getParam($rH_cfg, $stepName, 'clusterSubmitCmdSuffix');
-  if (LoadConfig::getParam($rH_cfg, $stepName, 'clusterCmdProducesJobId') eq "true") {
-    print ')';
-  }
-  print "\n";
-
-  if (LoadConfig::getParam($rH_cfg, $stepName, 'clusterCmdProducesJobId') eq "false") {
-    print $jobIdVarName . '=' . $jobName . "\n";
-  }
-  print "echo \"$jobIdVarName\t$workDir/$outputDir/output_jobs/$outputLog\"";
-  print "\n\n";
-
-  return $jobIdVarName;
->>>>>>> 8f6b4e59
-}
-1;+#!/usr/env/perl
+
+=head1 NAME
+
+I<SubmitToCluster>
+
+=head1 SYNOPSIS
+
+SubmitToCluster->printSubmitCmd()
+
+=head1 DESCRIPTION
+
+B<SubmitToCluster> is a library that reads from a config file and 
+submits jobs to a cluster.
+
+=head1 AUTHOR
+
+B<Louis Letourneau> - I<louis.letourneau@mail.mcgill.ca>
+
+=head1 DEPENDENCY
+
+=cut
+
+package SubmitToCluster;
+
+# Strict Pragmas
+#---------------------
+use strict;
+use warnings;
+
+#---------------------
+
+# Dependencies
+#--------------------
+use Scalar::Util 'blessed';
+use Cwd;
+use LoadConfig;
+
+#--------------------
+
+# SUB
+#--------------------
+sub initSubmit {
+  my $rH_cfg = shift;
+  my $sampleName = shift;
+
+  my $outputFolder = LoadConfig::getParam($rH_cfg, "default", 'sampleOutputRoot');
+  if(substr($outputFolder,length($outputFolder)-1) eq "/") {
+    $outputFolder = substr($outputFolder,0 ,length($outputFolder)-1);
+  }
+
+  if(!defined($sampleName) || length($sampleName) == 0) {
+    print "mkdir -p " . $outputFolder . '/output_jobs/' . "\n";
+  } else {
+    print "mkdir -p " . $outputFolder . '/'. $sampleName . '/output_jobs/' . "\n";
+  }
+
+  print "TIMESTAMP=`date +%FT%H.%M.%S`\n";
+}
+
+sub printSubmitCmd {
+  my $rH_cfg         = shift;
+  my $stepName       = shift;
+  my $jobNameSuffix  = shift;
+  my $jobIdPrefix    = shift;
+  my $dependencyName = shift;
+  my $sampleName     = shift;
+  my $command        = shift;
+  my $outputDir      = shift;
+  my $workDirectory  = shift;
+  my $commandIdx     = shift;
+
+  if (substr($outputDir, length($outputDir) - 1) eq "/") {
+    $outputDir = substr($outputDir, 0 ,length($outputDir) - 1);
+  }
+
+  my $isBlessed = defined(blessed( $command ));
+  my $ro_job = undef;
+  if($isBlessed) {
+      $ro_job = $command;
+
+      if($ro_job->isUp2Date()) {
+        return undef;
+      }
+
+      if(!defined($commandIdx)) {
+        $commandIdx = 0;
+      }
+      $command = $ro_job->getCommand($commandIdx);
+  }
+
+  my $jobIdVarName = uc( $jobIdPrefix ) . '_JOB_ID';
+  $jobIdVarName =~ s/\W/_/g;
+
+  ### TO DO modify the output dir to be more portable
+
+  if (!(defined $workDirectory)) {
+    $workDirectory = getcwd();
+  }
+
+  if (!(defined $outputDir)) {
+    $outputDir = $sampleName;
+  }
+  if (LoadConfig::getParam($rH_cfg, $stepName, 'clusterCmdProducesJobId') eq "true") {
+    print $jobIdVarName . '=$(';
+  }
+  print 'echo "' . $command . ' && echo \"MUGQICexitStatus:\$?\"" | ';
+  print LoadConfig::getParam($rH_cfg, $stepName, 'clusterSubmitCmd');
+  print ' ' . LoadConfig::getParam($rH_cfg, $stepName, 'clusterOtherArg');
+  print ' ' . LoadConfig::getParam($rH_cfg, $stepName, 'clusterWorkDirArg') . ' ' . $workDirectory;
+
+  my $jobName;
+  if (defined($sampleName) && length($sampleName) > 0) {
+      $jobName = $stepName . '.' . $sampleName;
+  } else {
+    $jobName = $stepName;
+  }
+  if (defined($jobNameSuffix) && length($jobNameSuffix) > 0) {
+    $jobName .= '.' . $jobNameSuffix;
+  }
+  my $outputLog = $jobName . "_\${TIMESTAMP}.o";
+  print ' ' . LoadConfig::getParam($rH_cfg, $stepName, 'clusterOutputDirArg') . ' '  . $outputDir . '/output_jobs/' . $outputLog;
+  print ' ' . LoadConfig::getParam($rH_cfg, $stepName, 'clusterJobNameArg') . ' ' . $jobName;
+  print ' ' . LoadConfig::getParam($rH_cfg, $stepName, 'clusterWalltime');
+  print ' ' . LoadConfig::getParam($rH_cfg, $stepName, 'clusterQueue');
+  print ' ' . LoadConfig::getParam($rH_cfg, $stepName, 'clusterCPU');
+  if (defined($dependencyName)) {
+      print ' ' . LoadConfig::getParam($rH_cfg, $stepName, 'clusterDependencyArg') . $dependencyName;
+  }
+  print ' ' . LoadConfig::getParam($rH_cfg, $stepName, 'clusterSubmitCmdSuffix');
+  if (LoadConfig::getParam($rH_cfg, $stepName, 'clusterCmdProducesJobId') eq "true") {
+      print ')';
+  }
+  print "\n";
+
+  if (LoadConfig::getParam($rH_cfg, $stepName, 'clusterCmdProducesJobId') eq "false") {
+    print $jobIdVarName . '=' . $jobName . "\n";
+  }
+  print "echo \"$jobIdVarName\t$workDirectory/$outputDir/output_jobs/$outputLog\"";
+  print "\n\n";
+
+  if($isBlessed) {
+    $ro_job->setCommandJobId($commandIdx, '$'.$jobIdVarName);
+  }
+  return $jobIdVarName;
+}
+1;