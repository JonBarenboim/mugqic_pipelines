#!/usr/env/perl

=head1 NAME

I<HOMER>

=head1 SYNOPSIS

HOMER->parseGenome()
HOMER->makeTagDirectory()
HOMER->findMotifs()
HOMER->annotatePeaks()
HOMER->makeUCSCFile ()

=head1 DESCRIPTION

B<HOMER> is a software for motif discovery and next-gen sequecing analysis

Input = file_name

Output = array

=head1 AUTHOR

B<Johanna Sandoval> - I<johanna.sandoval@mail.mcgill.ca>

=head1 DEPENDENCY

B<Pod::Usage> Usage and help output.

B<Data::Dumper> Used to debbug

=cut

package HOMER;

# Strict Pragmas
#--------------------------
use strict;
use warnings;

# Dependencies
#-----------------------
use LoadConfig;

# SUB
#-----------------------

sub parseGenome {
  my $rH_cfg = shift;
  my $genomeName;
  # Retrieve genome name from ini file
  my $refGenome = LoadConfig::getParam($rH_cfg, 'default', 'genomeName');
  
  # Check if genome exists in homer config file. 
  my $config = HomerConfig::loadConfigFile();
  
  if (!exists({$config->{GENOMES}}->{$refGenome})) {
    print STDERR "\n#WARNING: Genome $refGenome not found in Homer config.txt file \n#QC, annotations and Motif analysis will not be executed\n\n";
    $genomeName = 'none';
  } else {
    $genomeName = $refGenome;
  }
  return $genomeName;
}

sub makeTagDirectory {
  my $rH_cfg          = shift;
  my $sampleName      = shift;
  my $sortedBAM       = shift;
  my $outputDir       = shift;
  my $processUnmapped = shift;

  my $refGenome = LoadConfig::getParam($rH_cfg, 'default', 'genomeName');
  #my $refGenome = parseGenome($rH_cfg);
  my $ro_job = new Job();

  if (defined $refGenome) {
    $ro_job->testInputOutputs([$sortedBAM], [$outputDir . '/' . $sampleName . '/tagInfo.txt']);

    my $command;
    $command = ' module load ' . LoadConfig::getParam($rH_cfg, 'qcTags', 'moduleVersion.python') . ' ' . LoadConfig::getParam($rH_cfg, 'qcTags', 'moduleVersion.homer') . ' ' . LoadConfig::getParam($rH_cfg, 'qcTags', 'moduleVersion.samtools') . ' && ';
    $command .= ' makeTagDirectory ' . $outputDir . '/' . $sampleName . ' ' . $sortedBAM . ' -checkGC -genome ' . $refGenome;

    $ro_job->addCommand($command);

  } else {
    $ro_job->setUp2Date(1);
    print STDERR "\n#WARNING: Genome $refGenome not defined \n#QC, annotations and Motif analysis will not be executed\n\n";
  }
  return $ro_job;
}

sub makeUCSCFile {
  my $rH_cfg       = shift;
  my $sampleName   = shift;
  my $tagDirectory = shift;
  my $outputWiggle = shift;

  my $command = undef;
  
  my $ro_job = new Job();
  $ro_job->testInputOutputs([$tagDirectory], [$outputWiggle]);

  if (!$ro_job->isUp2Date()) {
    $command .= ' module load ' . LoadConfig::getParam($rH_cfg, 'default' , 'moduleVersion.python') . ' ' . LoadConfig::getParam($rH_cfg, 'default', 'moduleVersion.homer') . ' &&';
    $command .= ' makeUCSCfile ' . $tagDirectory . ' | gzip -1 -c > '. $outputWiggle;
    $ro_job->addCommand($command);
  }
  
  return $ro_job;
}

sub annotatePeaks {
  my $rH_cfg     = shift;
  my $designName = shift;
  my $InputBed   = shift;
  my $outputDir  = shift;
  my $command;
  my $genomeName = LoadConfig::getParam($rH_cfg, 'annotation', 'genomeName');

  my $ro_job = new Job();
  $ro_job->testInputOutputs([$InputBed], [$outputDir.'/'.$designName]);

  if (!$ro_job->isUp2Date()) {
<<<<<<< HEAD
    $command .= ' module load ' . LoadConfig::getParam($rH_cfg, 'annotation' , 'moduleVersion.python') . ' ' . LoadConfig::getParam($rH_cfg, 'annotation', 'moduleVersion.homer') . ' &&';
=======
    $command .= ' module load ' . LoadConfig::getParam($rH_cfg, 'annotation' , 'moduleVersion.python') . ' ' . LoadConfig::getParam($rH_cfg, 'annotation', 'moduleVersion.homer') . ' && ';
>>>>>>> d3998b62
    $command .= ' annotatePeaks.pl ' . $InputBed . ' ' . $genomeName . ' -gsize ' . $genomeName . ' -cons -CpG -go ' . $outputDir . '/' . $designName . ' -genomeOntology ' . $outputDir . '/' . $designName . ' > ' . $outputDir . '/' . $designName . '.annotated.csv';
    $ro_job->addCommand($command);
  }
  return $ro_job;
  
}

sub generateMotif {
  my $rH_cfg     = shift;
  my $designName = shift;
  my $InputBed   = shift;
  my $outputDir  = shift;
  my $genomeName = LoadConfig::getParam($rH_cfg, 'motif', 'genomeName');

  my $optionsThreads;
  if (defined(LoadConfig::getParam($rH_cfg, 'motif', 'homermotifThreads')) &&  LoadConfig::getParam($rH_cfg, 'motif', 'homermotifThreads') ne "") {
    $optionsThreads = '-p ' . LoadConfig::getParam($rH_cfg, 'motif', 'homermotifThreads') . ' ';
  } else {
    $optionsThreads = ' ';
  }
  my $ro_job = new Job();
  $ro_job->testInputOutputs([$InputBed], [$outputDir.'/homerResults.html']);

  if (!$ro_job->isUp2Date()) {
    my $command;
<<<<<<< HEAD
    $command .= ' module load ' . LoadConfig::getParam($rH_cfg, 'motif' , 'moduleVersion.python') . ' ' . LoadConfig::getParam($rH_cfg, 'motif', 'moduleVersion.homer') . ' ' . LoadConfig::getParam($rH_cfg, 'motif', 'moduleVersion.weblogo') . ' &&';
=======
    $command .= ' module load ' . LoadConfig::getParam($rH_cfg, 'motif' , 'moduleVersion.python') . ' ' . LoadConfig::getParam($rH_cfg, 'motif', 'moduleVersion.homer') . ' ' . LoadConfig::getParam($rH_cfg, 'motif', 'moduleVersion.weblogo') . ' && ';
>>>>>>> d3998b62
    $command .= ' findMotifsGenome.pl ' . $InputBed . ' ' . $genomeName . ' ' . $outputDir . ' ' . $optionsThreads;

    $ro_job->addCommand($command);
  }

  return $ro_job;
}

sub qcPlotsR {
  my $rH_cfg         = shift;
  my $designFile     = shift;
  my $outputDir      = shift;

  my $graphDirectory = $outputDir .'/graphs/';
  my $ro_job = new Job();
  $ro_job->testInputOutputs([$designFile], [$graphDirectory. 'QC_Metrics.ps' ]);

  if (!$ro_job->isUp2Date()) {
    my $command;
<<<<<<< HEAD
    $command .= ' module add ' . LoadConfig::getParam($rH_cfg, 'qcTags', 'moduleVersion.tools') . ' ' . LoadConfig::getParam($rH_cfg, 'qcTags', 'moduleVersion.R') . ' &&';
=======
    $command .= ' module add ' . LoadConfig::getParam($rH_cfg, 'qcTags', 'moduleVersion.tools') . ' ' . LoadConfig::getParam($rH_cfg, 'qcTags', 'moduleVersion.R') . ' && ';
>>>>>>> d3998b62
    $command .= ' Rscript ' . ' \$R_TOOLS/chipSeqGenerateQCMetrics.R ' . $designFile . ' ' . $outputDir;

    $ro_job->addCommand($command);
  }
  return $ro_job;
}

sub annotateStats {
  my $rH_cfg     = shift;
  my $designName = shift;
  my $InputCsv   = shift;
  my $outputPrefix  = shift;
  my $proximalDistance= -2000;
  my $distalDistance = -10000;
  my $distance5d1    = -10000;
  my $distance5d2    = -100000;
  my $geneDesertSize = 100000;


  if (defined($rH_cfg) && !LoadConfig::getParam($rH_cfg, 'annotation', 'proximalDistance') eq "" ){
    $proximalDistance=LoadConfig::getParam($rH_cfg, 'annotation', 'proximalDistance') + 0;
  }
  if (defined($rH_cfg) && !LoadConfig::getParam($rH_cfg, 'annotation', 'distalDistance') eq "" ){
    $distalDistance=LoadConfig::getParam($rH_cfg, 'annotation', 'distalDistance') + 0;
  }
  if (defined($rH_cfg) && !LoadConfig::getParam($rH_cfg, 'annotation', 'distance5dLower') eq "" ){
    $distance5d1=LoadConfig::getParam($rH_cfg, 'annotation', 'distance5dLower') + 0;
  }
  if (defined($rH_cfg) && !LoadConfig::getParam($rH_cfg, 'annotation', 'distance5dUpper') eq "" ){
    $distance5d2=LoadConfig::getParam($rH_cfg, 'annotation', 'distance5dUpper') + 0;
  }
  if (defined($rH_cfg) && !LoadConfig::getParam($rH_cfg, 'annotation', 'geneDesertSize') eq "" ){
    $geneDesertSize=LoadConfig::getParam($rH_cfg, 'annotation', 'geneDesertSize') + 0;
  }

  # Create a new job 
  my $ro_job = new Job();
  $ro_job->testInputOutputs([$InputCsv], [$outputPrefix.'.stats']);

  if (!$ro_job->isUp2Date()) {
    my $command;
    $command .= ' module add ' . LoadConfig::getParam($rH_cfg, 'qcTags', 'moduleVersion.tools') . ' && ';
    $command .= ' perl -MReadMetrics -e \' ReadMetrics::parseHomerAnnotations(\"'. $InputCsv   .'\",';
    $command .= ' \"'. $outputPrefix .'\","';
    $command .= ' \"'. $proximalDistance .'\","';
    $command .= ' \"'. $distalDistance .'\","';
    $command .= ' \"'. $distance5d1    .'\","';
    $command .= ' \"'. $distance5d2    .'\","';
    $command .= ' \"'. $geneDesertSize .'\","';
    $command .= ');\'';
    $ro_job->addCommand($command);
  }
  return $ro_job;
}

sub annotatePlotsR{
  my $rH_cfg         = shift;
  my $designFile     = shift;
  my $outputDir      = shift;

  my $graphDirectory = $outputDir .'/graphs/';
  my $ro_job = new Job();
  # Create a new job 
  $ro_job->testInputOutputs([$designFile], [$outputDir . '/annotation/peak_stats.csv', $graphDirectory . '/Misc_Graphs.ps']);

  if (!$ro_job->isUp2Date()) {
    my $command;
    $command .= ' module add ' . LoadConfig::getParam($rH_cfg, 'annotation', 'moduleVersion.tools') . ' ' . LoadConfig::getParam($rH_cfg, 'annotation', 'moduleVersion.R') . ' && ';
    $command .= ' Rscript ' . ' \$R_TOOLS/chipSeqgenerateAnnotationGraphs.R ' . $designFile . ' ' . $outputDir;

    $ro_job->addCommand($command);
  }
  return $ro_job;
}

1;<|MERGE_RESOLUTION|>--- conflicted
+++ resolved
@@ -79,7 +79,7 @@
     $ro_job->testInputOutputs([$sortedBAM], [$outputDir . '/' . $sampleName . '/tagInfo.txt']);
 
     my $command;
-    $command = ' module load ' . LoadConfig::getParam($rH_cfg, 'qcTags', 'moduleVersion.python') . ' ' . LoadConfig::getParam($rH_cfg, 'qcTags', 'moduleVersion.homer') . ' ' . LoadConfig::getParam($rH_cfg, 'qcTags', 'moduleVersion.samtools') . ' && ';
+    $command = ' module load ' . LoadConfig::getParam($rH_cfg, 'qcTags', 'moduleVersion.python') . ' ' . LoadConfig::getParam($rH_cfg, 'qcTags', 'moduleVersion.homer') . ' ' . LoadConfig::getParam($rH_cfg, 'qcTags', 'moduleVersion.samtools') . ' &&';
     $command .= ' makeTagDirectory ' . $outputDir . '/' . $sampleName . ' ' . $sortedBAM . ' -checkGC -genome ' . $refGenome;
 
     $ro_job->addCommand($command);
@@ -123,11 +123,7 @@
   $ro_job->testInputOutputs([$InputBed], [$outputDir.'/'.$designName]);
 
   if (!$ro_job->isUp2Date()) {
-<<<<<<< HEAD
-    $command .= ' module load ' . LoadConfig::getParam($rH_cfg, 'annotation' , 'moduleVersion.python') . ' ' . LoadConfig::getParam($rH_cfg, 'annotation', 'moduleVersion.homer') . ' &&';
-=======
     $command .= ' module load ' . LoadConfig::getParam($rH_cfg, 'annotation' , 'moduleVersion.python') . ' ' . LoadConfig::getParam($rH_cfg, 'annotation', 'moduleVersion.homer') . ' && ';
->>>>>>> d3998b62
     $command .= ' annotatePeaks.pl ' . $InputBed . ' ' . $genomeName . ' -gsize ' . $genomeName . ' -cons -CpG -go ' . $outputDir . '/' . $designName . ' -genomeOntology ' . $outputDir . '/' . $designName . ' > ' . $outputDir . '/' . $designName . '.annotated.csv';
     $ro_job->addCommand($command);
   }
@@ -153,11 +149,7 @@
 
   if (!$ro_job->isUp2Date()) {
     my $command;
-<<<<<<< HEAD
     $command .= ' module load ' . LoadConfig::getParam($rH_cfg, 'motif' , 'moduleVersion.python') . ' ' . LoadConfig::getParam($rH_cfg, 'motif', 'moduleVersion.homer') . ' ' . LoadConfig::getParam($rH_cfg, 'motif', 'moduleVersion.weblogo') . ' &&';
-=======
-    $command .= ' module load ' . LoadConfig::getParam($rH_cfg, 'motif' , 'moduleVersion.python') . ' ' . LoadConfig::getParam($rH_cfg, 'motif', 'moduleVersion.homer') . ' ' . LoadConfig::getParam($rH_cfg, 'motif', 'moduleVersion.weblogo') . ' && ';
->>>>>>> d3998b62
     $command .= ' findMotifsGenome.pl ' . $InputBed . ' ' . $genomeName . ' ' . $outputDir . ' ' . $optionsThreads;
 
     $ro_job->addCommand($command);
@@ -177,11 +169,7 @@
 
   if (!$ro_job->isUp2Date()) {
     my $command;
-<<<<<<< HEAD
-    $command .= ' module add ' . LoadConfig::getParam($rH_cfg, 'qcTags', 'moduleVersion.tools') . ' ' . LoadConfig::getParam($rH_cfg, 'qcTags', 'moduleVersion.R') . ' &&';
-=======
     $command .= ' module add ' . LoadConfig::getParam($rH_cfg, 'qcTags', 'moduleVersion.tools') . ' ' . LoadConfig::getParam($rH_cfg, 'qcTags', 'moduleVersion.R') . ' && ';
->>>>>>> d3998b62
     $command .= ' Rscript ' . ' \$R_TOOLS/chipSeqGenerateQCMetrics.R ' . $designFile . ' ' . $outputDir;
 
     $ro_job->addCommand($command);
