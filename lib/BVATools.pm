--- conflicted
+++ resolved
@@ -162,29 +162,15 @@
   
   my $maxDepth = LoadConfig::getParam($rH_cfg, 'depthOfCoverage', 'maxDepth', 0, 'array');
 
-<<<<<<< HEAD
   my $command;
   $rO_job->addModules($rH_cfg, [['depthOfCoverage', 'moduleVersion.java'], ['depthOfCoverage', 'moduleVersion.bvatools']]);
   $command .= "java " . LoadConfig::getParam($rH_cfg, 'depthOfCoverage', 'extraJavaFlags') . " -Xmx" . LoadConfig::getParam($rH_cfg, 'depthOfCoverage', 'ram') . " -jar \\\${BVATOOLS_JAR}";
   $command .= " depthofcoverage";
-  $command .= " \\\n  --simpleChrName";
   $command .= " \\\n  " . LoadConfig::getParam($rH_cfg, 'depthOfCoverage', 'extraFlags', 0);
   $command .= " \\\n  --ref " . $refGenome;
   if (defined($coverageBED) && length($coverageBED) > 0) {
     $command .= " \\\n  --intervals \\\'".$coverageBED . "'";
   }
-=======
-  if (!$ro_job->isUp2Date()) {
-    my $command;
-    $command .= LoadConfig::moduleLoad($rH_cfg, [['depthOfCoverage', 'moduleVersion.java'], ['depthOfCoverage', 'moduleVersion.bvatools']]) . ' &&';
-    $command .= ' java ' . LoadConfig::getParam($rH_cfg, 'depthOfCoverage', 'extraJavaFlags') . ' -Xmx' . LoadConfig::getParam($rH_cfg, 'depthOfCoverage', 'ram') . ' -jar \${BVATOOLS_JAR}';
-    $command .= ' depthofcoverage';
-    $command .= ' ' . LoadConfig::getParam($rH_cfg, 'depthOfCoverage', 'extraFlags', 0);
-    $command .= ' --ref ' . $refGenome;
-    if (defined($coverageBED) && length($coverageBED) > 0) {
-      $command .= ' --intervals \''.$coverageBED . "'";
-    }
->>>>>>> 0faaea63
 
   $command .= " \\\n  --bam " . $inputBam;
   $command .= " \\\n  > " . $outputFile;
