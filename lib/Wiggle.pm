#!/usr/env/perl

=head1 NAME

I<Wiggle>

=head1 SYNOPSIS

Wiggle-> strandBam()
Wiggle-> graph()

=head1 DESCRIPTION

B<Wiggle> is a library to generate wiggle graphs

Input = file_name

Output = array


=head1 AUTHOR
B<Mathieu Bourgey> - I<mbourgey@genomequebec.com>

=head1 DEPENDENCY

B<Pod::Usage> Usage and help output.

=cut

package Wiggle;

# Strict Pragmas
#--------------------------
use strict;
use warnings;

#--------------------------

# Dependencies
#-----------------------
use PipelineUtils;
use LoadConfig;
use Picard;

# SUB
#-----------------------
sub strandBam{
  my $rH_cfg        = shift;
  my $sampleName    = shift;
  my $inputBAM      = shift;
  my $rA_outputBAM  = shift;

  my $up2date = PipelineUtils::testInputOutputs([$inputBAM], [$rA_outputBAM->[1], $rA_outputBAM->[2]]);
  my $ro_job = new Job(!defined($up2date));

<<<<<<< HEAD
  if (!$ro_job->isUp2Date()) {
=======
  my $latestFile = -M $inputBAM;
  my $output1= -M $rA_outputBAM->[0];
  my $output2= -M $rA_outputBAM->[1];

  my @command;
  my @mergeBAMFtmp = ($inputBAM .'tmp1.forward.bam' , $inputBAM .'tmp2.forward.bam');
  my @mergeBAMRtmp = ($inputBAM .'tmp1.reverse.bam' , $inputBAM .'tmp2.reverse.bam');
  my $mergeF = Picard::mergeFiles($rH_cfg, $sampleName, \@mergeBAMFtmp, $rA_outputBAM->[0]);
  my $mergeR = Picard::mergeFiles($rH_cfg, $sampleName, \@mergeBAMRtmp, $rA_outputBAM->[1]);
  # -M gives modified date relative to now. The bigger the older.
  if(!defined($latestFile) || !defined($output1) || !defined($output2) || $latestFile > $output1 || $latestFile > $output2) {
>>>>>>> 8f6b4e59
    my $Fcommand = 'module load ' .LoadConfig::getParam($rH_cfg, 'wiggle','moduleVersion.samtools') .' ;';
    $Fcommand .= ' samtools view -bh -F 256 -f 81 ' . $inputBAM;
    $Fcommand .= ' > ' .$inputBAM .'tmp1.forward.bam &&';
    $Fcommand .= ' samtools view -bh -F 256 -f 161 ' . $inputBAM;
    $Fcommand .= ' > ' .$inputBAM .'tmp2.forward.bam &&';
    $Fcommand .= ' ' .$mergeF  .' && ';
    $Fcommand .= ' rm ' .$inputBAM .'tmp*.forward.*am';

    $ro_job->addCommand($Fcommand);
  
    my $Rcommand = 'module load ' .LoadConfig::getParam($rH_cfg, 'wiggle','moduleVersion.samtools') .' ;';
    $Rcommand .= ' samtools view -bh -F 256 -f 97 ' . $inputBAM;
    $Rcommand .= ' > ' .$inputBAM .'tmp1.reverse.bam &&';
    $Rcommand .= ' samtools view -bh -F 256 -f 145 ' . $inputBAM;
    $Rcommand .= ' > ' .$inputBAM .'tmp2.reverse.bam &&';
    $Rcommand .= ' ' .$mergeR  .' &&';
    $Rcommand .= ' rm ' .$inputBAM .'tmp*.reverse.*am';
    $Rcommand .= ' ' . $up2date;

    $ro_job->addCommand($Rcommand);
  }
    
  return $ro_job;
}

sub graph{
  my $rH_cfg         = shift;
  my $sampleName     = shift;
  my $inputBAM       = shift;
  my $outputBegGraph = shift;
  my $outputWiggle   = shift;

  my $up2date = PipelineUtils::testInputOutputs([$inputBAM], [$outputBegGraph,$outputWiggle]);
  my $ro_job = new Job(!defined($up2date));

  if (!$ro_job->isUp2Date()) {
    my $command;
    $command .= 'module load ' .LoadConfig::getParam($rH_cfg, 'wiggle','moduleVersion.samtools') .' ' .LoadConfig::getParam($rH_cfg, 'wiggle','moduleVersion.bedtools')  .' ' .LoadConfig::getParam($rH_cfg, 'wiggle','moduleVersion.bed2wig') .' ;';
    $command .= ' nmblines=\$(samtools view -F 256 -f 81 ' . $inputBAM .' | wc -l) &&';
    $command .= ' scalefactor=0\$(echo \"scale=2; 1 / (\$nmblines / 10000000);\" | bc) &&';   
    $command .= ' genomeCoverageBed -bg -ibam ' . $inputBAM;
    $command .= ' -g ' .LoadConfig::getParam($rH_cfg, 'wiggle','chromosomeSizeFile'); 
    $command .= ' -split -scale \$scalefactor ';
    $command .= ' > ' .$outputBegGraph . ' &&';
    $command .= ' bedGraphToBigWig ' .$outputBegGraph;
    $command .= '  ' .LoadConfig::getParam($rH_cfg, 'wiggle','chromosomeSizeFile');
    $command .= '  ' .$outputWiggle;
    $command .= ' ' . $up2date;

    $ro_job->addCommand($command);
  }
    
  return $ro_job;
}

sub zipWig {
  my $rH_cfg         = shift;
  my $wigFolder     = shift;
  my $wigArchive       = shift;
  
  my $up2date = PipelineUtils::testInputOutputs(undef, undef);
  my $ro_job = new Job(!defined($up2date));

  if (!$ro_job->isUp2Date()) {
    my $command = ' zip -r ' .$wigArchive .' ' .$wigFolder ;
    $command .= ' ' . $up2date;

    $ro_job->addCommand($command);
  }  
  return $ro_job;
}
 

1;<|MERGE_RESOLUTION|>--- conflicted
+++ resolved
@@ -50,30 +50,21 @@
   my $inputBAM      = shift;
   my $rA_outputBAM  = shift;
 
-  my $up2date = PipelineUtils::testInputOutputs([$inputBAM], [$rA_outputBAM->[1], $rA_outputBAM->[2]]);
+  my $up2date = PipelineUtils::testInputOutputs([$inputBAM], [$rA_outputBAM->[0], $rA_outputBAM->[1]]);
   my $ro_job = new Job(!defined($up2date));
 
-<<<<<<< HEAD
-  if (!$ro_job->isUp2Date()) {
-=======
-  my $latestFile = -M $inputBAM;
-  my $output1= -M $rA_outputBAM->[0];
-  my $output2= -M $rA_outputBAM->[1];
-
-  my @command;
   my @mergeBAMFtmp = ($inputBAM .'tmp1.forward.bam' , $inputBAM .'tmp2.forward.bam');
   my @mergeBAMRtmp = ($inputBAM .'tmp1.reverse.bam' , $inputBAM .'tmp2.reverse.bam');
-  my $mergeF = Picard::mergeFiles($rH_cfg, $sampleName, \@mergeBAMFtmp, $rA_outputBAM->[0]);
-  my $mergeR = Picard::mergeFiles($rH_cfg, $sampleName, \@mergeBAMRtmp, $rA_outputBAM->[1]);
-  # -M gives modified date relative to now. The bigger the older.
-  if(!defined($latestFile) || !defined($output1) || !defined($output2) || $latestFile > $output1 || $latestFile > $output2) {
->>>>>>> 8f6b4e59
+  my $mergeFJob = Picard::mergeFiles($rH_cfg, $sampleName, \@mergeBAMFtmp, $rA_outputBAM->[0]);
+  my $mergeRJob = Picard::mergeFiles($rH_cfg, $sampleName, \@mergeBAMRtmp, $rA_outputBAM->[1]);
+
+  if (!$ro_job->isUp2Date()) {
     my $Fcommand = 'module load ' .LoadConfig::getParam($rH_cfg, 'wiggle','moduleVersion.samtools') .' ;';
     $Fcommand .= ' samtools view -bh -F 256 -f 81 ' . $inputBAM;
     $Fcommand .= ' > ' .$inputBAM .'tmp1.forward.bam &&';
     $Fcommand .= ' samtools view -bh -F 256 -f 161 ' . $inputBAM;
     $Fcommand .= ' > ' .$inputBAM .'tmp2.forward.bam &&';
-    $Fcommand .= ' ' .$mergeF  .' && ';
+    $Fcommand .= ' ' .$mergeFJob->getCommand(0) .' && ';
     $Fcommand .= ' rm ' .$inputBAM .'tmp*.forward.*am';
 
     $ro_job->addCommand($Fcommand);
@@ -83,7 +74,7 @@
     $Rcommand .= ' > ' .$inputBAM .'tmp1.reverse.bam &&';
     $Rcommand .= ' samtools view -bh -F 256 -f 145 ' . $inputBAM;
     $Rcommand .= ' > ' .$inputBAM .'tmp2.reverse.bam &&';
-    $Rcommand .= ' ' .$mergeR  .' &&';
+    $Rcommand .= ' ' .$mergeRJob->getCommand(0) .' &&';
     $Rcommand .= ' rm ' .$inputBAM .'tmp*.reverse.*am';
     $Rcommand .= ' ' . $up2date;
 
