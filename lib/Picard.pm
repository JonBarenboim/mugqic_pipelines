#!/usr/env/perl

=head1 NAME

I<Picard>

=head1 SYNOPSIS

Picard->merge()

=head1 DESCRIPTION

B<Picard> is a library to manipulate and compute stats off of BAMs

Input = file_name

Output = array

=head1 AUTHOR


=head1 DEPENDENCY

B<Pod::Usage> Usage and help output.

B<Data::Dumper> Used to debbug

=cut

package Picard;

# Strict Pragmas
#--------------------------
use strict;
use warnings;

#--------------------------

# Dependencies
#-----------------------
use PipelineUtils;

# SUB
#-----------------------
sub mergeFiles {
  my $rH_cfg        = shift;
  my $sampleName    = shift;
  my $rA_inputFiles = shift;
  my $outputBAM    = shift;

  my $bamInputs;
  my $countInputs;
  for my $file (@$rA_inputFiles) {
    $bamInputs .= 'INPUT='.$file.' ';
  }

<<<<<<< HEAD
  my $up2date = PipelineUtils::testInputOutputs($rA_inputFiles,[$outputBAM]);
  my $ro_job = new Job(!defined($up2date));

  if (!$ro_job->isUp2Date()) {
    my $command;
    $command .= 'module load '.LoadConfig::getParam($rH_cfg, 'mergeFiles', 'moduleVersion.picard').' ;'; 
=======
  my $command;
  # -M gives modified date relative to now. The bigger the older.
  if(!defined($latestBam) || !defined(-M $outputBAM) || $latestBam < -M $outputBAM) {
  $command .= 'module load ' .LoadConfig::getParam($rH_cfg, 'mergeFiles','moduleVersion.java') .' ' .LoadConfig::getParam($rH_cfg, 'mergeFiles', 'moduleVersion.picard').' &&'; 
>>>>>>> 8f6b4e59
    $command .= ' java -Djava.io.tmpdir='.LoadConfig::getParam($rH_cfg, 'mergeFiles', 'tmpDir').' '.LoadConfig::getParam($rH_cfg, 'mergeFiles', 'extraJavaFlags').' -Xmx'.LoadConfig::getParam($rH_cfg, 'mergeFiles', 'mergeRam').' -jar \${PICARD_HOME}/MergeSamFiles.jar';
    $command .= ' VALIDATION_STRINGENCY=SILENT ASSUME_SORTED=true CREATE_INDEX=true';
    $command .= ' TMP_DIR='.LoadConfig::getParam($rH_cfg, 'mergeFiles', 'tmpDir');
    $command .= ' '.$bamInputs;
    $command .= ' OUTPUT='.$outputBAM;
    $command .= ' MAX_RECORDS_IN_RAM='.LoadConfig::getParam($rH_cfg, 'mergeFiles', 'mergeRecInRam');
    $command .= ' ' . $up2date;

    $ro_job->addCommand($command);
  }
  return $ro_job;
}

sub fixmate {
  my $rH_cfg     = shift;
  my $inputBAM   = shift;
  my $outputBAM  = shift;

<<<<<<< HEAD
  my $up2date = PipelineUtils::testInputOutputs([$inputBAM],[$outputBAM]);
  my $ro_job = new Job(!defined($up2date));

  if (!$ro_job->isUp2Date()) {
    my $command;
    $command .= 'module load '.LoadConfig::getParam($rH_cfg, 'fixmate', 'moduleVersion.picard').' ;'; 
    $command .= ' java -Djava.io.tmpdir='.LoadConfig::getParam($rH_cfg, 'fixmate', 'tmpDir').' '.LoadConfig::getParam($rH_cfg, 'fixmate', 'extraJavaFlags').' -Xmx'.LoadConfig::getParam($rH_cfg, 'fixmate', 'fixmateRam').' -jar \${PICARD_HOME}/FixMateInformation.jar';
    $command .= ' VALIDATION_STRINGENCY=SILENT CREATE_INDEX=true SORT_ORDER=coordinate';
    $command .= ' TMP_DIR='.LoadConfig::getParam($rH_cfg, 'fixmate', 'tmpDir');
    $command .= ' INPUT='.$inputBAM;
    $command .= ' OUTPUT='.$outputBAM;
    $command .= ' MAX_RECORDS_IN_RAM='.LoadConfig::getParam($rH_cfg, 'fixmate', 'fixmateRecInRam');
    $command .= ' ' . $up2date;

    $ro_job->addCommand($command);
  }
  return $ro_job;
=======
  my $command;
  $command .= 'module load ' .LoadConfig::getParam($rH_cfg, 'fixmate','moduleVersion.java') .' ' .LoadConfig::getParam($rH_cfg, 'fixmate', 'moduleVersion.picard').' &&'; 
  $command .= ' java -Djava.io.tmpdir='.LoadConfig::getParam($rH_cfg, 'fixmate', 'tmpDir').' '.LoadConfig::getParam($rH_cfg, 'fixmate', 'extraJavaFlags').' -Xmx'.LoadConfig::getParam($rH_cfg, 'fixmate', 'fixmateRam').' -jar \${PICARD_HOME}/FixMateInformation.jar';
  $command .= ' VALIDATION_STRINGENCY=SILENT CREATE_INDEX=true SORT_ORDER=coordinate';
  $command .= ' TMP_DIR='.LoadConfig::getParam($rH_cfg, 'fixmate', 'tmpDir');
  $command .= ' INPUT='.$inputBAM;
  $command .= ' OUTPUT='.$outputBAM;
  $command .= ' MAX_RECORDS_IN_RAM='.LoadConfig::getParam($rH_cfg, 'fixmate', 'fixmateRecInRam');
  return $command;
>>>>>>> 8f6b4e59
}

sub markDup {
  my $rH_cfg        = shift;
  my $sampleName    = shift;
  my $inputBAM      = shift;
  my $outputBAM     = shift;
  my $outputMetrics = shift;

#   if (!(defined $inputBAM)) {
#     $inputBAM = $sampleName.'/'.$sampleName.'.matefixed.sorted.bam';
#   }
#   if (!(defined $outputBAM)) {
#     $outputBAM = $sampleName.'/'.$sampleName.'.sorted.dup.bam';
#   }
#   if (!(defined $outputMetrics)) {
#     $outputMetrics = $sampleName.'/'.$sampleName.'.sorted.dup.metrics';
#   }
  my $up2date = PipelineUtils::testInputOutputs([$inputBAM],[$outputBAM,$outputMetrics]);
  my $ro_job = new Job(!defined($up2date));

  if (!$ro_job->isUp2Date()) {
    my $command;
    $command .= 'module load '.LoadConfig::getParam($rH_cfg, 'markDup', 'moduleVersion.picard').' ;'; 
    $command .= ' java -Djava.io.tmpdir='.LoadConfig::getParam($rH_cfg, 'markDup', 'tmpDir').' '.LoadConfig::getParam($rH_cfg, 'markDupRam', 'extraJavaFlags').' -Xmx'.LoadConfig::getParam($rH_cfg, 'markDup', 'markDupRam').' -jar \${PICARD_HOME}/MarkDuplicates.jar';
    $command .= ' REMOVE_DUPLICATES=false CREATE_MD5_FILE=true VALIDATION_STRINGENCY=SILENT CREATE_INDEX=true';
    $command .= ' TMP_DIR='.LoadConfig::getParam($rH_cfg, 'markDup', 'tmpDir');
    $command .= ' INPUT='.$inputBAM;
    $command .= ' OUTPUT='.$outputBAM;
    $command .= ' METRICS_FILE='.$outputMetrics;
    $command .= ' MAX_RECORDS_IN_RAM='.LoadConfig::getParam($rH_cfg, 'markDup', 'markDupRecInRam');
    $command .= ' ' . $up2date;

<<<<<<< HEAD
    $ro_job->addCommand($command);
  }
  return $ro_job;
=======
  my $command;
  $command .= 'module load ' .LoadConfig::getParam($rH_cfg, 'markDup','moduleVersion.java') .' ' .LoadConfig::getParam($rH_cfg, 'markDup', 'moduleVersion.picard').' &&'; 
  $command .= ' java -Djava.io.tmpdir='.LoadConfig::getParam($rH_cfg, 'markDup', 'tmpDir').' '.LoadConfig::getParam($rH_cfg, 'markDupRam', 'extraJavaFlags').' -Xmx'.LoadConfig::getParam($rH_cfg, 'markDup', 'markDupRam').' -jar \${PICARD_HOME}/MarkDuplicates.jar';
  $command .= ' REMOVE_DUPLICATES=false VALIDATION_STRINGENCY=SILENT CREATE_INDEX=true';
  $command .= ' TMP_DIR='.LoadConfig::getParam($rH_cfg, 'markDup', 'tmpDir');
  $command .= ' INPUT='.$inputBAM;
  $command .= ' OUTPUT='.$outputBAM;
  $command .= ' METRICS_FILE='.$outputMetrics;
  $command .= ' MAX_RECORDS_IN_RAM='.LoadConfig::getParam($rH_cfg, 'markDup', 'markDupRecInRam');

  return $command;
>>>>>>> 8f6b4e59
}

sub collectMetrics {
  my $rH_cfg        = shift;
  my $inputBAM      = shift;
  my $outputMetrics = shift;

<<<<<<< HEAD
  my $up2date = PipelineUtils::testInputOutputs([$inputBAM],[$outputMetrics]);
  my $ro_job = new Job(!defined($up2date));

  if (!$ro_job->isUp2Date()) {
    my $command;
    $command .= 'module load '.LoadConfig::getParam($rH_cfg, 'collectMetrics', 'moduleVersion.picard').' ;'; 
    $command .= ' java -Djava.io.tmpdir='.LoadConfig::getParam($rH_cfg, 'collectMetrics', 'tmpDir').' '.LoadConfig::getParam($rH_cfg, 'collectMetrics', 'extraJavaFlags').' -Xmx'.LoadConfig::getParam($rH_cfg, 'collectMetrics', 'collectMetricsRam').' -jar \${PICARD_HOME}/CollectMultipleMetrics.jar';
    $command .= ' PROGRAM=CollectAlignmentSummaryMetrics PROGRAM=CollectInsertSizeMetrics  VALIDATION_STRINGENCY=SILENT';
    $command .= ' TMP_DIR='.LoadConfig::getParam($rH_cfg, 'collectMetrics', 'tmpDir');
    $command .= ' REFERENCE_SEQUENCE='.LoadConfig::getParam($rH_cfg, 'collectMetrics', 'referenceFasta');
    $command .= ' INPUT='.$inputBAM;
    $command .= ' OUTPUT='.$outputMetrics;
    $command .= ' MAX_RECORDS_IN_RAM='.LoadConfig::getParam($rH_cfg, 'collectMetrics', 'collectMetricsRecInRam');
    $command .= ' ' . $up2date;

    $ro_job->addCommand($command);
  }
  return $ro_job;
=======
  my $command;
  $command .= 'module load ' .LoadConfig::getParam($rH_cfg, 'collectMetrics','moduleVersion.java') .' ' .LoadConfig::getParam($rH_cfg, 'collectMetrics', 'moduleVersion.picard').' &&'; 
  $command .= ' java -Djava.io.tmpdir='.LoadConfig::getParam($rH_cfg, 'collectMetrics', 'tmpDir').' '.LoadConfig::getParam($rH_cfg, 'collectMetrics', 'extraJavaFlags').' -Xmx'.LoadConfig::getParam($rH_cfg, 'collectMetrics', 'collectMetricsRam').' -jar \${PICARD_HOME}/CollectMultipleMetrics.jar';
  $command .= ' PROGRAM=CollectAlignmentSummaryMetrics PROGRAM=CollectInsertSizeMetrics  VALIDATION_STRINGENCY=SILENT';
  $command .= ' TMP_DIR='.LoadConfig::getParam($rH_cfg, 'collectMetrics', 'tmpDir');
  $command .= ' REFERENCE_SEQUENCE='.LoadConfig::getParam($rH_cfg, 'collectMetrics', 'referenceFasta');
  $command .= ' INPUT='.$inputBAM;
  $command .= ' OUTPUT='.$outputMetrics;
  $command .= ' MAX_RECORDS_IN_RAM='.LoadConfig::getParam($rH_cfg, 'collectMetrics', 'collectMetricsRecInRam');

  return $command;
>>>>>>> 8f6b4e59
}

# Sort BAM/SAM files
sub sortSam {
  my $rH_cfg        = shift;
  my $sampleName    = shift;
  my $inputBAM    = shift;
  my $outputBAM     = shift;
  my $order         = shift;


<<<<<<< HEAD
  my $up2date = PipelineUtils::testInputOutputs([$inputBAM],[$outputBAM]);
  my $ro_job = new Job(!defined($up2date));

  if (!$ro_job->isUp2Date()) {
    my $command;
    $command .= 'module load ' .LoadConfig::getParam($rH_cfg, 'default', 'moduleVersion.picard') .' ;';
=======
  my $command;
  # -M gives modified date relative to now. The bigger the older.
  if(!defined($latestBam) || !defined(-M $outputBAM) || $latestBam < -M $outputBAM) {
    $command .= 'module load ' .LoadConfig::getParam($rH_cfg, 'sortSam','moduleVersion.java') .' ' .LoadConfig::getParam($rH_cfg, 'sortSam', 'moduleVersion.picard') .' &&';
>>>>>>> 8f6b4e59
    $command .= ' java -Djava.io.tmpdir='.LoadConfig::getParam($rH_cfg, 'sortSam', 'tmpDir').' '.LoadConfig::getParam($rH_cfg, 'sortSam', 'extraJavaFlags').' -Xmx'.LoadConfig::getParam($rH_cfg, 'sortSam', 'sortRam').' -jar \${PICARD_HOME}/SortSam.jar';
    $command .= ' VALIDATION_STRINGENCY=SILENT CREATE_INDEX=true';
    $command .= ' TMP_DIR='.LoadConfig::getParam($rH_cfg, 'sortSam', 'tmpDir');
    $command .= ' INPUT='.$inputBAM;
    $command .= ' OUTPUT='.$outputBAM;
    $command .= ' SORT_ORDER='.$order;
    $command .= ' MAX_RECORDS_IN_RAM='.LoadConfig::getParam($rH_cfg, 'sortSam', 'sortRecInRam');
    $command .= ' ' . $up2date;

    $ro_job->addCommand($command);
  }
  return $ro_job;
}


# reorder BAM/SAM files based on reference/dictionary
sub reorderSam {
  my $rH_cfg        = shift;
  my $sampleName    = shift;
  my $inputBAM      = shift;
  my $outputBAM     = shift;

  my $up2date = PipelineUtils::testInputOutputs([$inputBAM],[$outputBAM]);
  my $ro_job = new Job(!defined($up2date));

<<<<<<< HEAD
  if (!$ro_job->isUp2Date()) {
    my $command;
    $command .= 'module load ' .LoadConfig::getParam($rH_cfg, 'default', 'moduleVersion.picard') .' ;';
=======
  my $latestBam = -M $inputBAM;

  my $command;
  # -M gives modified date relative to now. The bigger the older.
  if(!defined($latestBam) || !defined(-M $outputBAM) || $latestBam < -M $outputBAM) {
    $command .= 'module load ' .LoadConfig::getParam($rH_cfg, 'reorderSam','moduleVersion.java') .' ' .LoadConfig::getParam($rH_cfg, 'reorderSam', 'moduleVersion.picard') .' &&';
>>>>>>> 8f6b4e59
    $command .= ' java -Djava.io.tmpdir='.LoadConfig::getParam($rH_cfg, 'reorderSam', 'tmpDir').' '.LoadConfig::getParam($rH_cfg, 'reorderSam', 'extraJavaFlags').' -Xmx'.LoadConfig::getParam($rH_cfg, 'reorderSam', 'reorderRam').' -jar \${PICARD_HOME}/ReorderSam.jar';
    $command .= ' VALIDATION_STRINGENCY=SILENT CREATE_INDEX=true';
    $command .= ' TMP_DIR='.LoadConfig::getParam($rH_cfg, 'reorderSam', 'tmpDir');
    $command .= ' INPUT='.$inputBAM;
    $command .= ' OUTPUT='.$outputBAM;
    $command .= ' REFERENCE='.LoadConfig::getParam($rH_cfg, 'reorderSam', 'referenceFasta');
    $command .= ' MAX_RECORDS_IN_RAM='.LoadConfig::getParam($rH_cfg, 'reorderSam', 'reorderRecInRam');
    $command .= ' ' . $up2date;

    $ro_job->addCommand($command);
  }
  return $ro_job;
}

1;<|MERGE_RESOLUTION|>--- conflicted
+++ resolved
@@ -54,19 +54,12 @@
     $bamInputs .= 'INPUT='.$file.' ';
   }
 
-<<<<<<< HEAD
   my $up2date = PipelineUtils::testInputOutputs($rA_inputFiles,[$outputBAM]);
   my $ro_job = new Job(!defined($up2date));
 
   if (!$ro_job->isUp2Date()) {
     my $command;
-    $command .= 'module load '.LoadConfig::getParam($rH_cfg, 'mergeFiles', 'moduleVersion.picard').' ;'; 
-=======
-  my $command;
-  # -M gives modified date relative to now. The bigger the older.
-  if(!defined($latestBam) || !defined(-M $outputBAM) || $latestBam < -M $outputBAM) {
-  $command .= 'module load ' .LoadConfig::getParam($rH_cfg, 'mergeFiles','moduleVersion.java') .' ' .LoadConfig::getParam($rH_cfg, 'mergeFiles', 'moduleVersion.picard').' &&'; 
->>>>>>> 8f6b4e59
+    $command .= 'module load ' .LoadConfig::getParam($rH_cfg, 'mergeFiles','moduleVersion.java') .' ' .LoadConfig::getParam($rH_cfg, 'mergeFiles', 'moduleVersion.picard').' &&'; 
     $command .= ' java -Djava.io.tmpdir='.LoadConfig::getParam($rH_cfg, 'mergeFiles', 'tmpDir').' '.LoadConfig::getParam($rH_cfg, 'mergeFiles', 'extraJavaFlags').' -Xmx'.LoadConfig::getParam($rH_cfg, 'mergeFiles', 'mergeRam').' -jar \${PICARD_HOME}/MergeSamFiles.jar';
     $command .= ' VALIDATION_STRINGENCY=SILENT ASSUME_SORTED=true CREATE_INDEX=true';
     $command .= ' TMP_DIR='.LoadConfig::getParam($rH_cfg, 'mergeFiles', 'tmpDir');
@@ -85,13 +78,12 @@
   my $inputBAM   = shift;
   my $outputBAM  = shift;
 
-<<<<<<< HEAD
   my $up2date = PipelineUtils::testInputOutputs([$inputBAM],[$outputBAM]);
   my $ro_job = new Job(!defined($up2date));
 
   if (!$ro_job->isUp2Date()) {
     my $command;
-    $command .= 'module load '.LoadConfig::getParam($rH_cfg, 'fixmate', 'moduleVersion.picard').' ;'; 
+    $command .= 'module load ' .LoadConfig::getParam($rH_cfg, 'fixmate','moduleVersion.java') .' ' .LoadConfig::getParam($rH_cfg, 'fixmate', 'moduleVersion.picard').' &&'; 
     $command .= ' java -Djava.io.tmpdir='.LoadConfig::getParam($rH_cfg, 'fixmate', 'tmpDir').' '.LoadConfig::getParam($rH_cfg, 'fixmate', 'extraJavaFlags').' -Xmx'.LoadConfig::getParam($rH_cfg, 'fixmate', 'fixmateRam').' -jar \${PICARD_HOME}/FixMateInformation.jar';
     $command .= ' VALIDATION_STRINGENCY=SILENT CREATE_INDEX=true SORT_ORDER=coordinate';
     $command .= ' TMP_DIR='.LoadConfig::getParam($rH_cfg, 'fixmate', 'tmpDir');
@@ -103,17 +95,6 @@
     $ro_job->addCommand($command);
   }
   return $ro_job;
-=======
-  my $command;
-  $command .= 'module load ' .LoadConfig::getParam($rH_cfg, 'fixmate','moduleVersion.java') .' ' .LoadConfig::getParam($rH_cfg, 'fixmate', 'moduleVersion.picard').' &&'; 
-  $command .= ' java -Djava.io.tmpdir='.LoadConfig::getParam($rH_cfg, 'fixmate', 'tmpDir').' '.LoadConfig::getParam($rH_cfg, 'fixmate', 'extraJavaFlags').' -Xmx'.LoadConfig::getParam($rH_cfg, 'fixmate', 'fixmateRam').' -jar \${PICARD_HOME}/FixMateInformation.jar';
-  $command .= ' VALIDATION_STRINGENCY=SILENT CREATE_INDEX=true SORT_ORDER=coordinate';
-  $command .= ' TMP_DIR='.LoadConfig::getParam($rH_cfg, 'fixmate', 'tmpDir');
-  $command .= ' INPUT='.$inputBAM;
-  $command .= ' OUTPUT='.$outputBAM;
-  $command .= ' MAX_RECORDS_IN_RAM='.LoadConfig::getParam($rH_cfg, 'fixmate', 'fixmateRecInRam');
-  return $command;
->>>>>>> 8f6b4e59
 }
 
 sub markDup {
@@ -137,7 +118,7 @@
 
   if (!$ro_job->isUp2Date()) {
     my $command;
-    $command .= 'module load '.LoadConfig::getParam($rH_cfg, 'markDup', 'moduleVersion.picard').' ;'; 
+    $command .= 'module load ' .LoadConfig::getParam($rH_cfg, 'markDup','moduleVersion.java') .' ' .LoadConfig::getParam($rH_cfg, 'markDup', 'moduleVersion.picard').' &&'; 
     $command .= ' java -Djava.io.tmpdir='.LoadConfig::getParam($rH_cfg, 'markDup', 'tmpDir').' '.LoadConfig::getParam($rH_cfg, 'markDupRam', 'extraJavaFlags').' -Xmx'.LoadConfig::getParam($rH_cfg, 'markDup', 'markDupRam').' -jar \${PICARD_HOME}/MarkDuplicates.jar';
     $command .= ' REMOVE_DUPLICATES=false CREATE_MD5_FILE=true VALIDATION_STRINGENCY=SILENT CREATE_INDEX=true';
     $command .= ' TMP_DIR='.LoadConfig::getParam($rH_cfg, 'markDup', 'tmpDir');
@@ -147,23 +128,9 @@
     $command .= ' MAX_RECORDS_IN_RAM='.LoadConfig::getParam($rH_cfg, 'markDup', 'markDupRecInRam');
     $command .= ' ' . $up2date;
 
-<<<<<<< HEAD
-    $ro_job->addCommand($command);
-  }
-  return $ro_job;
-=======
-  my $command;
-  $command .= 'module load ' .LoadConfig::getParam($rH_cfg, 'markDup','moduleVersion.java') .' ' .LoadConfig::getParam($rH_cfg, 'markDup', 'moduleVersion.picard').' &&'; 
-  $command .= ' java -Djava.io.tmpdir='.LoadConfig::getParam($rH_cfg, 'markDup', 'tmpDir').' '.LoadConfig::getParam($rH_cfg, 'markDupRam', 'extraJavaFlags').' -Xmx'.LoadConfig::getParam($rH_cfg, 'markDup', 'markDupRam').' -jar \${PICARD_HOME}/MarkDuplicates.jar';
-  $command .= ' REMOVE_DUPLICATES=false VALIDATION_STRINGENCY=SILENT CREATE_INDEX=true';
-  $command .= ' TMP_DIR='.LoadConfig::getParam($rH_cfg, 'markDup', 'tmpDir');
-  $command .= ' INPUT='.$inputBAM;
-  $command .= ' OUTPUT='.$outputBAM;
-  $command .= ' METRICS_FILE='.$outputMetrics;
-  $command .= ' MAX_RECORDS_IN_RAM='.LoadConfig::getParam($rH_cfg, 'markDup', 'markDupRecInRam');
-
-  return $command;
->>>>>>> 8f6b4e59
+    $ro_job->addCommand($command);
+  }
+  return $ro_job;
 }
 
 sub collectMetrics {
@@ -171,13 +138,12 @@
   my $inputBAM      = shift;
   my $outputMetrics = shift;
 
-<<<<<<< HEAD
   my $up2date = PipelineUtils::testInputOutputs([$inputBAM],[$outputMetrics]);
   my $ro_job = new Job(!defined($up2date));
 
   if (!$ro_job->isUp2Date()) {
     my $command;
-    $command .= 'module load '.LoadConfig::getParam($rH_cfg, 'collectMetrics', 'moduleVersion.picard').' ;'; 
+    $command .= 'module load ' .LoadConfig::getParam($rH_cfg, 'collectMetrics','moduleVersion.java') .' ' .LoadConfig::getParam($rH_cfg, 'collectMetrics', 'moduleVersion.picard').' &&'; 
     $command .= ' java -Djava.io.tmpdir='.LoadConfig::getParam($rH_cfg, 'collectMetrics', 'tmpDir').' '.LoadConfig::getParam($rH_cfg, 'collectMetrics', 'extraJavaFlags').' -Xmx'.LoadConfig::getParam($rH_cfg, 'collectMetrics', 'collectMetricsRam').' -jar \${PICARD_HOME}/CollectMultipleMetrics.jar';
     $command .= ' PROGRAM=CollectAlignmentSummaryMetrics PROGRAM=CollectInsertSizeMetrics  VALIDATION_STRINGENCY=SILENT';
     $command .= ' TMP_DIR='.LoadConfig::getParam($rH_cfg, 'collectMetrics', 'tmpDir');
@@ -190,19 +156,6 @@
     $ro_job->addCommand($command);
   }
   return $ro_job;
-=======
-  my $command;
-  $command .= 'module load ' .LoadConfig::getParam($rH_cfg, 'collectMetrics','moduleVersion.java') .' ' .LoadConfig::getParam($rH_cfg, 'collectMetrics', 'moduleVersion.picard').' &&'; 
-  $command .= ' java -Djava.io.tmpdir='.LoadConfig::getParam($rH_cfg, 'collectMetrics', 'tmpDir').' '.LoadConfig::getParam($rH_cfg, 'collectMetrics', 'extraJavaFlags').' -Xmx'.LoadConfig::getParam($rH_cfg, 'collectMetrics', 'collectMetricsRam').' -jar \${PICARD_HOME}/CollectMultipleMetrics.jar';
-  $command .= ' PROGRAM=CollectAlignmentSummaryMetrics PROGRAM=CollectInsertSizeMetrics  VALIDATION_STRINGENCY=SILENT';
-  $command .= ' TMP_DIR='.LoadConfig::getParam($rH_cfg, 'collectMetrics', 'tmpDir');
-  $command .= ' REFERENCE_SEQUENCE='.LoadConfig::getParam($rH_cfg, 'collectMetrics', 'referenceFasta');
-  $command .= ' INPUT='.$inputBAM;
-  $command .= ' OUTPUT='.$outputMetrics;
-  $command .= ' MAX_RECORDS_IN_RAM='.LoadConfig::getParam($rH_cfg, 'collectMetrics', 'collectMetricsRecInRam');
-
-  return $command;
->>>>>>> 8f6b4e59
 }
 
 # Sort BAM/SAM files
@@ -213,20 +166,12 @@
   my $outputBAM     = shift;
   my $order         = shift;
 
-
-<<<<<<< HEAD
   my $up2date = PipelineUtils::testInputOutputs([$inputBAM],[$outputBAM]);
   my $ro_job = new Job(!defined($up2date));
 
   if (!$ro_job->isUp2Date()) {
     my $command;
-    $command .= 'module load ' .LoadConfig::getParam($rH_cfg, 'default', 'moduleVersion.picard') .' ;';
-=======
-  my $command;
-  # -M gives modified date relative to now. The bigger the older.
-  if(!defined($latestBam) || !defined(-M $outputBAM) || $latestBam < -M $outputBAM) {
     $command .= 'module load ' .LoadConfig::getParam($rH_cfg, 'sortSam','moduleVersion.java') .' ' .LoadConfig::getParam($rH_cfg, 'sortSam', 'moduleVersion.picard') .' &&';
->>>>>>> 8f6b4e59
     $command .= ' java -Djava.io.tmpdir='.LoadConfig::getParam($rH_cfg, 'sortSam', 'tmpDir').' '.LoadConfig::getParam($rH_cfg, 'sortSam', 'extraJavaFlags').' -Xmx'.LoadConfig::getParam($rH_cfg, 'sortSam', 'sortRam').' -jar \${PICARD_HOME}/SortSam.jar';
     $command .= ' VALIDATION_STRINGENCY=SILENT CREATE_INDEX=true';
     $command .= ' TMP_DIR='.LoadConfig::getParam($rH_cfg, 'sortSam', 'tmpDir');
@@ -252,18 +197,9 @@
   my $up2date = PipelineUtils::testInputOutputs([$inputBAM],[$outputBAM]);
   my $ro_job = new Job(!defined($up2date));
 
-<<<<<<< HEAD
-  if (!$ro_job->isUp2Date()) {
-    my $command;
-    $command .= 'module load ' .LoadConfig::getParam($rH_cfg, 'default', 'moduleVersion.picard') .' ;';
-=======
-  my $latestBam = -M $inputBAM;
-
-  my $command;
-  # -M gives modified date relative to now. The bigger the older.
-  if(!defined($latestBam) || !defined(-M $outputBAM) || $latestBam < -M $outputBAM) {
+  if (!$ro_job->isUp2Date()) {
+    my $command;
     $command .= 'module load ' .LoadConfig::getParam($rH_cfg, 'reorderSam','moduleVersion.java') .' ' .LoadConfig::getParam($rH_cfg, 'reorderSam', 'moduleVersion.picard') .' &&';
->>>>>>> 8f6b4e59
     $command .= ' java -Djava.io.tmpdir='.LoadConfig::getParam($rH_cfg, 'reorderSam', 'tmpDir').' '.LoadConfig::getParam($rH_cfg, 'reorderSam', 'extraJavaFlags').' -Xmx'.LoadConfig::getParam($rH_cfg, 'reorderSam', 'reorderRam').' -jar \${PICARD_HOME}/ReorderSam.jar';
     $command .= ' VALIDATION_STRINGENCY=SILENT CREATE_INDEX=true';
     $command .= ' TMP_DIR='.LoadConfig::getParam($rH_cfg, 'reorderSam', 'tmpDir');
