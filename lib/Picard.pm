--- conflicted
+++ resolved
@@ -144,13 +144,12 @@
 
   if (!$ro_job->isUp2Date()) {
     my $command;
-<<<<<<< HEAD
-    $command .= LoadConfig::moduleLoad($rH_cfg, [['collectMetrics', 'moduleVersion.java'], ['collectMetrics', 'moduleVersion.picard']]) . ' &&'; 
+    $command .= LoadConfig::moduleLoad($rH_cfg, [
+      ['collectMetrics', 'moduleVersion.java'],
+      ['collectMetrics', 'moduleVersion.picard'],
+      ['collectMetrics', 'moduleVersion.cranR']
+    ]) . ' &&'; 
     $command .= ' java -Djava.io.tmpdir=' . LoadConfig::getParam($rH_cfg, 'collectMetrics', 'tmpDir') . ' ' . LoadConfig::getParam($rH_cfg, 'collectMetrics', 'extraJavaFlags') . ' -Xmx' . LoadConfig::getParam($rH_cfg, 'collectMetrics', 'collectMetricsRam') . ' -jar \${PICARD_HOME}/CollectMultipleMetrics.jar';
-=======
-    $command .= 'module load ' .LoadConfig::getParam($rH_cfg, 'collectMetrics','moduleVersion.java') .' ' .LoadConfig::getParam($rH_cfg, 'collectMetrics', 'moduleVersion.picard').' ' .LoadConfig::getParam($rH_cfg, 'collectMetrics', 'moduleVersion.cranR').' &&'; 
-    $command .= ' java -Djava.io.tmpdir='.LoadConfig::getParam($rH_cfg, 'collectMetrics', 'tmpDir').' '.LoadConfig::getParam($rH_cfg, 'collectMetrics', 'extraJavaFlags').' -Xmx'.LoadConfig::getParam($rH_cfg, 'collectMetrics', 'collectMetricsRam').' -jar \${PICARD_HOME}/CollectMultipleMetrics.jar';
->>>>>>> 4f5f9d21
     $command .= ' PROGRAM=CollectAlignmentSummaryMetrics PROGRAM=CollectInsertSizeMetrics  VALIDATION_STRINGENCY=SILENT';
     $command .= ' TMP_DIR=' . LoadConfig::getParam($rH_cfg, 'collectMetrics', 'tmpDir');
     $command .= ' REFERENCE_SEQUENCE=' . LoadConfig::getParam($rH_cfg, 'collectMetrics', 'referenceFasta');
