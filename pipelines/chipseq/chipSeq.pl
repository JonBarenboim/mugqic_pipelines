--- conflicted
+++ resolved
@@ -65,6 +65,8 @@
 use Metrics;
 use Wiggle;
 use GqSeqUtils;
+use ReadMetrics;
+
 
 
 #--------------------
@@ -78,13 +80,13 @@
 push(@steps, {'name' => 'aligning', 'stepLoop' => 'sample', 'output' => 'alignment', 'parentStep' => 'trimming'});
 push(@steps, {'name' => 'metrics', 'stepLoop' => 'sample', 'output' => 'metrics', 'parentStep' => 'aligning'});
 push(@steps, {'name' => 'qcTagDirectories', 'stepLoop' => 'sample', 'output' => 'tags', 'parentStep' => 'aligning'});
-push(@steps, {'name' => 'qcPlots', 'stepLoop' => 'experiment', 'output' => 'graphs', 'parentStep' => 'qcTagDirectories'});
-push(@steps, {'name' => 'wiggle', 'stepLoop' => 'sample', 'output' => 'tracks', 'parentStep' => 'aligning'});
+push(@steps, {'name' => 'qcPlots', 'stepLoop' => 'experiment', 'output' => 'graphs', 'parentStep' => ['qcTagDirectories']});
+push(@steps, {'name' => 'wiggle', 'stepLoop' => 'sample', 'output' => 'tracks', 'parentStep' => 'qcTagDirectories'});
 push(@steps, {'name' => 'peakCall', 'stepLoop' => 'design', 'output' => 'peak_call', 'parentStep' => 'aligning'});
-push(@steps, {'name' => 'annotation', 'stepLoop' => 'design', 'output' => 'annotation', 'parentStep' => 'peak_call'});
-push(@steps, {'name' => 'motif', 'stepLoop' => 'design', 'output' => 'annotation', 'parentStep' => 'peak_call'});
-push(@steps, {'name' => 'annotationPlots', 'stepLoop' => 'experiment', 'output' => 'graphs', 'parentStep' => 'annotation'});
-push(@steps, {'name' => 'deliverable', 'stepLoop' => 'experiment', 'output' => 'Deliverable', 'parentStep' => ['metrics','peakCall']});
+push(@steps, {'name' => 'annotation', 'stepLoop' => 'design', 'output' => 'annotation', 'parentStep' => 'peakCall'});
+push(@steps, {'name' => 'motif', 'stepLoop' => 'design', 'output' => 'annotation', 'parentStep' => 'peakCall'});
+push(@steps, {'name' => 'annotationPlots', 'stepLoop' => 'experiment', 'output' => 'graphs', 'parentStep' => ['annotation']});
+push(@steps, {'name' => 'deliverable', 'stepLoop' => 'experiment', 'output' => 'Deliverable', 'parentStep' => ['metrics','peakCall','annotationPlots']});
 
 
 my %globalDep;
@@ -149,6 +151,7 @@
     $cpt++;
   }
   $cpt = 1;
+  
   # generate design jobIdprefix
   for my $designName (keys %{$rHoAoA_designGroup}) {
     $jobIdVarPrefix{$designName} = $cpt;
@@ -158,12 +161,15 @@
   SubmitToCluster::initPipeline($workDir);
 
   my $latestBam;
-
+  
+  
   for (my $current = $opts{'s'} - 1; $current <= ($opts{'e'} - 1); $current++) {
     my $fname = $steps[$current]->{'name'};
     my $loopType = $steps[$current]->{'stepLoop'};
     my $outputStep = $steps[$current]->{'output'};
     my $subref = \&$fname;
+    my @aOjobIDList=();
+    
     if ($loopType eq 'sample') {
       for my $sampleName (keys %{$rHoAoH_sampleInfo}) {
         my $rAoH_sampleLanes = $rHoAoH_sampleInfo->{$sampleName};
@@ -171,19 +177,35 @@
         my $jobIdVar = &$subref($current , \%cfg, $sampleName, $rAoH_sampleLanes, $rAoH_seqDictionary, \%jobIdVarPrefix);
         if (defined($jobIdVar)) {
           $globalDep{$fname}->{$sampleName} = $jobIdVar;
+          # This is for global steps depending on sample / design  steps
+          if(defined ($globalDep{$fname}->{'experiment'})){
+            @aOjobIDList=@{$globalDep{$fname}->{'experiment'}};
+          }
+          push(@aOjobIDList, $jobIdVar);
+          $globalDep{$fname}->{'experiment'} =  \@aOjobIDList;
         }
       }
     } elsif ($loopType eq 'design') {
-      for my $design (keys %{$rHoAoA_designGroup}) {
+      for my $design (keys %{$rHoAoA_designGroup}) {        
         my $jobIdVar = &$subref($current, \%cfg, $design, $rHoAoA_designGroup, $rHoAoH_sampleInfo, \%jobIdVarPrefix);
         if (defined($jobIdVar)) {
           $globalDep{$fname}->{$design} = $jobIdVar;
+          # This is for global steps depending on sample / design  steps
+          if(defined ($globalDep{$fname}->{'experiment'})){
+            @aOjobIDList=@{$globalDep{$fname}->{'experiment'}};
+          }
+          push(@aOjobIDList, $jobIdVar);
+          $globalDep{$fname}->{'experiment'} =  \@aOjobIDList;
         }
       }
-    } elsif($loopType eq 'experiment') {
+    } elsif($loopType eq 'experiment') {      
       my $jobIdVar = &$subref($current, \%cfg, $designFilePath, $rHoAoA_designGroup, $rHoAoH_sampleInfo, \%jobIdVarPrefix );
       if (defined($jobIdVar)) {
-        $globalDep{$fname}->{'experiment'} = $jobIdVar;
+        if(defined ($globalDep{$fname}->{'experiment'})){
+           @aOjobIDList=@{$globalDep{$fname}->{'experiment'}};
+        }
+        push(@aOjobIDList, $jobIdVar);
+        $globalDep{$fname}->{'experiment'} = \@aOjobIDList;
       }
     } else {
       # Tests for the first step in the list. Used for dependencies.
@@ -232,56 +254,6 @@
 }
 
 
-<<<<<<< HEAD
-=======
-sub metrics {
-  my $depends             = shift;
-  my $rH_cfg              = shift;
-  my $sampleName          = shift;
-  my $rAoH_sampleLanes    = shift;
-  my $rAoH_seqDictionary  = shift;
-  my $rH_jobIdPrefixe     = shift;
-  my $jobDependency       = undef;
-  my $flagstatJobId       = undef;
-  my $mergeReadStatJobID  = undef;
-
-  if ($depends > 0) {
-    $jobDependency = $globalDep{'aligning'}{$sampleName};
-  }
-
-  print "METRICS_JOB_IDS=\"\"\n";
-  # Generate alignment stats
-  for my $rH_laneInfo (@$rAoH_sampleLanes) {
-
-   # Get trimmed read count is automatically done by trimmomatic
-    my $groupName       = $sampleName . '.' . $rH_laneInfo->{'runId'} . "_" . $rH_laneInfo->{'lane'};
-    my $command         = undef;
-    my $trimStatsFile   =  'reads/' . $sampleName . "/run" . $rH_laneInfo->{'runId'} . "_" . $rH_laneInfo->{'lane'} . "/" . $sampleName . '.'.$rH_laneInfo->{'libraryBarcode'}.'.trim.stats.csv';
-
-    # Compute flagstats
-    my $dir           = 'alignment/' . $sampleName . "/run" . $rH_laneInfo->{'runId'} . "_" . $rH_laneInfo->{'lane'} . "/";
-    my $inputBamFile  = $dir . $rH_laneInfo->{'name'} . '.'.$rH_laneInfo->{'libraryBarcode'}.".sorted.bam";
-    my $flagStatsFile = $dir . $sampleName . '.'.$rH_laneInfo->{'libraryBarcode'}.'.sorted.bam.flagstat';
-
-    $command = SAMtools::flagstat($rH_cfg, $inputBamFile, $flagStatsFile);
-    if (defined ($command) && $command ne "") {
-      $flagstatJobId = SubmitToCluster::printSubmitCmd($rH_cfg, "flagstat", undef, 'FLAGSTAT', $jobDependency, $sampleName, $command);
-      $flagstatJobId = '$' . $flagstatJobId;
-    }
-
-    ## Merge read stats
-    my $outputFile= 'metrics/' . $groupName . '.readstats.csv';
-    $command = Metrics::mergePrintReadStats($rH_cfg, $groupName, $trimStatsFile, $flagStatsFile, $outputFile);
-    if (defined($command) && $command ne "") {
-      $mergeReadStatJobID = SubmitToCluster::printSubmitCmd($rH_cfg, "mergeMetrics", undef, 'MERGEREADSTAT' . $rH_jobIdPrefixe->{$sampleName . '.' . $rH_laneInfo->{'runId'} . "_" . $rH_laneInfo->{'lane'}}, $flagstatJobId, $sampleName, $command);
-      $mergeReadStatJobID = '$' . $mergeReadStatJobID;
-      print 'METRICS_JOB_IDS=${METRICS_JOB_IDS#:}' . LoadConfig::getParam($rH_cfg, 'default', 'clusterDependencySep') . $mergeReadStatJobID . "\n";
-    }
-  }
-  return '$METRICS_JOB_IDS';
-}
-
->>>>>>> 2ec42e90
 sub aligning{
   my $stepId = shift;
   my $rH_cfg = shift;
@@ -312,22 +284,28 @@
     my $rgLibrary = $rH_laneInfo->{'libraryBarcode'};
     my $rgPlatformUnit = 'run' . $rH_laneInfo->{'runId'} . "_" . $rH_laneInfo->{'lane'};
     my $rgCenter = LoadConfig::getParam($rH_cfg, 'aln', 'bwaInstitution');
+    my $qfilterRead=LoadConfig::getParam($rH_cfg, 'aln', 'filterReadsMAPQ') + 0;
+    
+    # Threshold for MAPQ to filter reads
+    if (!defined($qfilterRead) || $qfilterRead < 1 ){
+      $qfilterRead=15;
+    }
 
     # Align lanes
     my $outputAlnDir = 'alignment/' . $sampleName . '/run' . $rH_laneInfo->{'runId'} . "_" . $rH_laneInfo->{'lane'};
     print 'mkdir -p ' . $outputAlnDir . "\n";
-    my $outputAlnPrefix = $outputAlnDir . '/' . $sampleName;
+    my $outputAlnPrefix = $outputAlnDir.'/'.$sampleName.'.'.$rH_laneInfo->{'libraryBarcode'};
     my $bwaJobId = undef;
 
     if ($rH_laneInfo->{'runType'} eq "SINGLE_END") {
-      $single = 'reads/' . $sampleName . "/run" . $rH_laneInfo->{'runId'} . "_" . $rH_laneInfo->{'lane'} . "/" . $sampleName . '.'.$rH_laneInfo->{'libraryBarcode'}.'.t' . LoadConfig::getParam($rH_cfg, 'trim','minQuality') . 'l' . LoadConfig::getParam($rH_cfg, 'trim', 'minLength') . '.single.fastq.gz';
+      $single = 'reads/' . $sampleName . "/run" . $rH_laneInfo->{'runId'} . "_" . $rH_laneInfo->{'lane'} . "/" . $sampleName . '.' .$rH_laneInfo->{'libraryBarcode'}. '.t' . LoadConfig::getParam($rH_cfg, 'trim','minQuality') . 'l' . LoadConfig::getParam($rH_cfg, 'trim', 'minLength') . '.single.fastq.gz';
       $pair1 = undef;
       $pair2 = undef;
 
     } elsif ($rH_laneInfo->{'runType'} eq "PAIRED_END") {
       $single = undef;
-      $pair1 = 'reads/' . $sampleName . "/run" . $rH_laneInfo->{'runId'} . "_" . $rH_laneInfo->{'lane'} . "/" . $sampleName . '.'.$rH_laneInfo->{'libraryBarcode'}.'.t' . LoadConfig::getParam($rH_cfg, 'trim', 'minQuality') . 'l' . LoadConfig::getParam($rH_cfg, 'trim', 'minLength') . '.pair1.fastq.gz';
-      $pair2 = 'reads/' . $sampleName . "/run" . $rH_laneInfo->{'runId'} . "_" . $rH_laneInfo->{'lane'} . "/" . $sampleName . '.'.$rH_laneInfo->{'libraryBarcode'}.'.t' . LoadConfig::getParam($rH_cfg, 'trim', 'minQuality') . 'l' . LoadConfig::getParam($rH_cfg, 'trim', 'minLength') . '.pair2.fastq.gz';
+      $pair1 = 'reads/' . $sampleName . "/run" . $rH_laneInfo->{'runId'} . "_" . $rH_laneInfo->{'lane'} . "/" . $sampleName . '.' .$rH_laneInfo->{'libraryBarcode'}. '.t' . LoadConfig::getParam($rH_cfg, 'trim', 'minQuality') . 'l' . LoadConfig::getParam($rH_cfg, 'trim', 'minLength') . '.pair1.fastq.gz';
+      $pair2 = 'reads/' . $sampleName . "/run" . $rH_laneInfo->{'runId'} . "_" . $rH_laneInfo->{'lane'} . "/" . $sampleName . '.' .$rH_laneInfo->{'libraryBarcode'}. '.t' . LoadConfig::getParam($rH_cfg, 'trim', 'minQuality') . 'l' . LoadConfig::getParam($rH_cfg, 'trim', 'minLength') . '.pair2.fastq.gz';
     }
     # BWA 
     my $ro_bwaJob = BWA::aln($rH_cfg, $sampleName, $pair1, $pair2, $single, $outputAlnPrefix, $rgId, $rgSampleName, $rgLibrary, $rgPlatformUnit, $rgCenter);
@@ -341,7 +319,7 @@
         $setJobId = 1;
       } else {
         SubmitToCluster::printSubmitCmd($rH_cfg, "aln", $rH_laneInfo->{'runId'} . "_" . $rH_laneInfo->{'lane'}, 'READALN', $jobDependency, $sampleName, $ro_bwaJob, 0 );
-        SubmitToCluster::printSubmitCmd($rH_cfg, "aln", 'samse.'.$rH_laneInfo->{'runId'} . "_" . $rH_laneInfo->{'lane'}, 'BWA',  $ro_bwaJob->getCommandJobId(1), $sampleName, $ro_bwaJob, 1 );
+        SubmitToCluster::printSubmitCmd($rH_cfg, "aln", 'samse.'.$rH_laneInfo->{'runId'} . "_" . $rH_laneInfo->{'lane'}, 'BWA',  $ro_bwaJob->getCommandJobId(0), $sampleName, $ro_bwaJob, 1 );
         print 'BWA_JOB_IDS=${BWA_JOB_IDS#:}'.LoadConfig::getParam($rH_cfg, 'aln', 'clusterDependencySep').$ro_bwaJob->getCommandJobId(1)."\n";
         $bwaJobId = $ro_bwaJob->getCommandJobId(1);
         $setJobId = 1;
@@ -349,35 +327,25 @@
     }
     # Filter uniquely mapped reads
     my $dir = 'alignment/' . $sampleName . "/run" . $rH_laneInfo->{'runId'} . "_" . $rH_laneInfo->{'lane'} . "/";
-<<<<<<< HEAD
-    my $InputBamFile = $dir . $rH_laneInfo->{'name'} . ".sorted.bam";
-    my $OutputBamFile = $dir . $rH_laneInfo->{'name'} . ".sorted.filtered.bam";
-    my $ro_job = SAMtools::viewFilter($rH_cfg, $InputBamFile, " -b -F4 -q 1 ", $OutputBamFile);
+    my $InputBamFile = $dir . $rH_laneInfo->{'name'}. '.' .$rH_laneInfo->{'libraryBarcode'}. ".sorted.bam";
+    my $OutputBamFile = $dir . $rH_laneInfo->{'name'} . '.' .$rH_laneInfo->{'libraryBarcode'}. ".sorted.filtered.bam";
+    my $ro_job = SAMtools::viewFilter($rH_cfg, $InputBamFile, " -b -F4 -q " . $qfilterRead . " ", $OutputBamFile);
     if(!$ro_job->isUp2Date()) {
      SubmitToCluster::printSubmitCmd($rH_cfg, "aln", 'filter.' . $rH_laneInfo->{'runId'} . "_" . $rH_laneInfo->{'lane'}, 'SAMTOOLSFILTER',  $bwaJobId , $sampleName, $ro_job);
      print 'BWA_JOB_IDS=${BWA_JOB_IDS#:}' . LoadConfig::getParam($rH_cfg, 'aln', 'clusterDependencySep') . $ro_job->getCommandJobId(0) . "\n\n";
-=======
-    my $InputBamFile = $dir . $rH_laneInfo->{'name'} . '.'.$rH_laneInfo->{'libraryBarcode'}.".sorted.bam";
-    my $OutputBamFile = $dir . $rH_laneInfo->{'name'} . '.'.$rH_laneInfo->{'libraryBarcode'}.".sorted.filtered.bam";
-    $command = SAMtools::viewFilter($rH_cfg, $InputBamFile, " -b -F4 -q 1 ", $OutputBamFile);
-    if (defined($command) && $command ne "") {
-     my $filterJobId = SubmitToCluster::printSubmitCmd($rH_cfg, "aln", 'filter.' . $rH_laneInfo->{'runId'} . "_" . $rH_laneInfo->{'lane'}, 'SAMTOOLSFILTER',  $bwaJobId, $sampleName, $command);
-     $filterJobId = '$' . $filterJobId;
-     print 'BWA_JOB_IDS=${BWA_JOB_IDS#:}' . LoadConfig::getParam($rH_cfg, 'default', 'clusterDependencySep') . $filterJobId . "\n\n";
->>>>>>> 2ec42e90
-    }
-
-  }
-  
+    }
+
+  }
+ 
   # Merge /sort reads
   $jobDependency = '$BWA_JOB_IDS';
   my $mergeJobId = undef ;
   my $latestBam;
   my @inputBams;
-  my $outputBAM = 'alignment/' . $sampleName . '/' . $sampleName . '.sorted.bam';
+  my $outputBAM = 'alignment/' . $sampleName . '/' . $sampleName . '.merged.bam';
   for my $rH_laneInfo (@$rAoH_sampleLanes) {
     my $dir = 'alignment/' . $sampleName . "/run" . $rH_laneInfo->{'runId'} . "_" . $rH_laneInfo->{'lane'} . "/";
-    my $sortedLaneBamFile = $dir . $rH_laneInfo->{'name'} . '.'.$rH_laneInfo->{'libraryBarcode'}.".sorted.filtered.bam";
+    my $sortedLaneBamFile =$dir . $rH_laneInfo->{'name'} . '.' .$rH_laneInfo->{'libraryBarcode'}. ".sorted.filtered.bam" ;
     push(@inputBams, $sortedLaneBamFile);
   }
   my $ro_job  = Picard::mergeFiles($rH_cfg, $sampleName, \@inputBams, $outputBAM);
@@ -385,7 +353,18 @@
     SubmitToCluster::printSubmitCmd($rH_cfg, "mergeLanes", undef, 'MERGELANES' . $rH_jobIdPrefixe->{$sampleName}, $jobDependency, $sampleName, $ro_job);
     $mergeJobId = $ro_job->getCommandJobId(0);
   }
-  return $mergeJobId;
+ 
+  # Mark as duplicates
+  my $markDupJobID=undef;
+  my $mergedBAM = 'alignment/' . $sampleName . '/' . $sampleName . '.merged.bam';
+  $outputBAM = 'alignment/' . $sampleName . '/' . $sampleName . '.sorted.bam';
+  my $outputMetrics = 'alignment/' . $sampleName . '/' . $sampleName . '.sorted.metrics';
+  my $rO_job = Picard::markDup($rH_cfg, $sampleName, $mergedBAM , $outputBAM , $outputMetrics);
+  if(!$rO_job->isUp2Date()) {
+    SubmitToCluster::printSubmitCmd($rH_cfg, "markDup", undef, 'SAMPLEMARKDUP'. $rH_jobIdPrefixe->{$sampleName}, $mergeJobId , $sampleName, $rO_job);
+    $markDupJobID=$rO_job->getCommandJobId(0);
+  }
+  return $markDupJobID;
 }
 
 sub metrics {
@@ -397,7 +376,7 @@
   my $rH_jobIdPrefixe     = shift;
   my $jobDependency       = undef;
   my $flagstatJobId       = undef;
-  my $mergeReadStatJobID  = undef;
+  my $metricsJobIDs  = undef;
 
   # Control dependencies
   my $parentStep = $steps[$stepId]->{'parentStep'};
@@ -405,18 +384,17 @@
     $jobDependency = $globalDep{$parentStep}->{$sampleName};
   }
   
-  print "METRICS_JOB_IDS=\"\"\n";
   # Generate alignment stats
   for my $rH_laneInfo (@$rAoH_sampleLanes) {
 
    # Get trimmed read count is automatically done by trimmomatic
-    my $groupName       = $sampleName . '.' . $rH_laneInfo->{'runId'} . "_" . $rH_laneInfo->{'lane'};
+    my $groupName       = $sampleName . '.' . $rH_laneInfo->{'runId'} . "_" . $rH_laneInfo->{'lane'}.'.' .$rH_laneInfo->{'libraryBarcode'};
     my $trimStatsFile   =  'reads/' . $sampleName . "/run" . $rH_laneInfo->{'runId'} . "_" . $rH_laneInfo->{'lane'} . "/" . $sampleName . '.trim.stats.csv';
 
-    # Compute flagstats
-    my $dir           = 'alignment/' . $sampleName . "/run" . $rH_laneInfo->{'runId'} . "_" . $rH_laneInfo->{'lane'} . "/";
-    my $inputBamFile  = $dir . $rH_laneInfo->{'name'} . ".sorted.bam";
-    my $flagStatsFile = $dir . $sampleName . '.sorted.bam.flagstat';
+    # Compute flagstats per sample
+    my $dir = 'alignment/' . $sampleName . "/run" . $rH_laneInfo->{'runId'} . "_" . $rH_laneInfo->{'lane'} . "/";
+    my $inputBamFile = $dir . $sampleName . '.' .$rH_laneInfo->{'libraryBarcode'}. '.sorted.bam';
+    my $flagStatsFile = $dir . $sampleName . '.' .$rH_laneInfo->{'libraryBarcode'} . '.sorted.bam.flagstat';
 
     my $ro_job  = SAMtools::flagstat($rH_cfg, $inputBamFile, $flagStatsFile);
     if(!$ro_job->isUp2Date()) {  
@@ -429,10 +407,11 @@
     $ro_job  = Metrics::mergePrintReadStats($rH_cfg, $groupName, $trimStatsFile, $flagStatsFile, $outputFile);
     if(!$ro_job->isUp2Date()) {  
       SubmitToCluster::printSubmitCmd($rH_cfg, "mergeMetrics", undef, 'MERGEREADSTAT' . $rH_jobIdPrefixe->{$sampleName . '.' . $rH_laneInfo->{'runId'} . "_" . $rH_laneInfo->{'lane'}}, $flagstatJobId, $sampleName,  $ro_job);
-      print 'METRICS_JOB_IDS=${METRICS_JOB_IDS#:}' . LoadConfig::getParam($rH_cfg, 'metrics', 'clusterDependencySep') . $ro_job->getCommandJobId(0) . "\n";
-    }
-  }
-  return '$METRICS_JOB_IDS';
+      $metricsJobIDs=$ro_job->getCommandJobId(0);    
+  
+    }
+  }
+  return $metricsJobIDs;
 }
 
 sub wiggleRNASEQ {
@@ -494,7 +473,7 @@
     SubmitToCluster::printSubmitCmd($rH_cfg, "qcTags", undef, 'QCTAGS' . $rH_jobIdPrefixe->{$sampleName}, $jobDependency, $sampleName, $ro_job );
     $qcTagsJobID = $ro_job->getCommandJobId(0);
   }
-  print 'QCTAGS_JOB_IDS=${QCTAGS_JOB_IDS#:}' . LoadConfig::getParam($rH_cfg, 'qcTags', 'clusterDependencySep') . $qcTagsJobID . "\n";
+  
   return $qcTagsJobID;
 }
 
@@ -536,11 +515,19 @@
   
   # Control dependencies
   my $parentStep = $steps[$stepId]->{'parentStep'};
-  if(defined($globalDep{$parentStep}->{'experiment'})) {
-    $jobDependency = $globalDep{$parentStep}->{'experiment'};
-  }else{
-    $jobDependency = '$QCTAGS_JOB_IDS';
-  }
+  my $jobDependencies = "";
+  foreach my $stepName (@{$parentStep}) {
+    if(defined($globalDep{$stepName}->{'experiment'})){
+      my @aOjobIDList=@{$globalDep{$stepName}->{'experiment'}};
+      $jobDependencies .= LoadConfig::getParam($rH_cfg, 'default', 'clusterDependencySep'). join(LoadConfig::getParam($rH_cfg, 'default', 'clusterDependencySep'), @aOjobIDList);
+    }
+  }
+  if(length($jobDependencies) == 0) {
+    $jobDependencies = undef;
+  } else {
+    $jobDependencies = substr($jobDependencies, 1);
+  }
+  $jobDependency=$jobDependencies;
 
   print "mkdir -p graphs\n";
   my $qcPlotsJobId = undef;
@@ -589,12 +576,13 @@
       }
       $treatment    =  $rHoAoA_designGroup->{$design}->[0]->[$j];
       $treatmentBam =  'alignment/' . $treatment . '/' . $treatment . '.sorted.bam';
-
-      my $outputPath = 'peak_call/' . $design. '.' . $j;
+      my $outputPath ;        
       if (defined($control)) {
         print "# design " . $design . ", treatment= " . $treatment . ", control=" . $control . "\n";
+        $outputPath= 'peak_call/' . $design. '__' . $control . '__' . $treatment;
       } else {
         print "# design " . $design . ", treatment= " . $treatment . "" . "\n";
+        $outputPath= 'peak_call/' . $design. '__' . '' . '__' . $treatment;
       }
       # Run type for treatment
       my $paired = undef;
@@ -622,7 +610,7 @@
         } elsif ( defined($globalDep{$parentStep}->{$treatment})) {
           $jobDependency = $globalDep{$parentStep}->{$treatment};
         }
-        print 'mkdir -p '. $outputPath. ' \n';
+        print "mkdir -p $outputPath\n";
         SubmitToCluster::printSubmitCmd($rH_cfg, 'peakCall', $j, 'MACS2PEAKCALL' . $rH_jobIdPrefixe->{$design} . $j, $jobDependency, $design, $ro_job);
         $PeakCallJobIdVarNameSample .= $ro_job->getCommandJobId(0) . LoadConfig::getParam($rH_cfg, 'default', 'clusterDependencySep');
       }
@@ -645,6 +633,7 @@
   my $rH_jobIdPrefixe = shift;
 
   my $jobDependency = undef;
+  my $setJobId = 0;
   # Control dependencies
   my $parentStep = $steps[$stepId]->{'parentStep'};
   if(defined($globalDep{$parentStep}->{$design})) {
@@ -652,25 +641,53 @@
   }
   ##Iterate over design
   my $numberTreatments =  @{$rHoAoA_designGroup->{$design}->[0]};
+  my $numberControls   =  @{$rHoAoA_designGroup->{$design}->[1]};
+  my $control;
+  my $treatment;
+
   my $annotationJobIdGroups = undef;
   if ($numberTreatments >= 1) {
     # At least one treatment
     for (my $j = 0; $j < $numberTreatments; $j++) {
-      my $peakCallPath = 'peak_call/' . $design . '.' . $j;
-      my $outputPath = 'annotation/' . $design . '.' . $j;
+      if ($numberControls == 1) {
+          $control       = $rHoAoA_designGroup->{$design}->[1]->[0];
+      } elsif ($numberControls == $numberTreatments) {
+          $control       = $rHoAoA_designGroup->{$design}->[1]->[$j];
+      } else {
+          $control       = "";
+      }
+      $treatment    =  $rHoAoA_designGroup->{$design}->[0]->[$j];
+      my $peakCallPath = 'peak_call/' . $design. '__' . $control . '__' . $treatment;
+      my $outputPath = 'annotation/' . $design. '__' . $control . '__' . $treatment;
       my $peakType   =  $rHoAoA_designGroup->{$design}->[2]->[0];
+      my $annotationJobID = undef;
       if ($peakType eq "N") {
         my $bedName = $peakCallPath . '/' . $design . '_peaks.bed';
         my $ro_job  =  HOMER::annotatePeaks($rH_cfg, $design, $bedName, $outputPath);
         if(!$ro_job->isUp2Date()) { 
           print "mkdir -p $outputPath\n";
           SubmitToCluster::printSubmitCmd($rH_cfg, 'annotation', undef, 'HOMERANNOTATION' . $rH_jobIdPrefixe->{$design}, $jobDependency, $design, $ro_job);          
-          $annotationJobIdGroups .= $ro_job->getCommandJobId(0) . LoadConfig::getParam($rH_cfg, 'annotation', 'clusterDependencySep');
+          $annotationJobID=$ro_job->getCommandJobId(0);
+          $setJobId = 1;
         }
+        # Create annotation stats
+        $ro_job  = HOMER::annotateStats($rH_cfg, $design, $outputPath. '/' . $design . '.annotated.csv' , $outputPath. '/' . $design);
+        if(!$ro_job->isUp2Date()) { 
+            SubmitToCluster::printSubmitCmd($rH_cfg, 'annotationStats', undef, 'HOMERANNOTATIONSTATS' . $rH_jobIdPrefixe->{$design}, $annotationJobID , $design, $ro_job);          
+            if (!defined($annotationJobIdGroups)){
+              $annotationJobIdGroups = $ro_job->getCommandJobId(0);
+            }else{
+              $annotationJobIdGroups .= LoadConfig::getParam($rH_cfg, 'annotation', 'clusterDependencySep'). $ro_job->getCommandJobId(0);
+            }
+            $setJobId = 1;
+          }
       } else {
         ; # do nothing
       }
     }
+  }
+  if($setJobId ==0){
+    return undef;
   }
   return $annotationJobIdGroups;
 }
@@ -690,14 +707,26 @@
   if(defined($globalDep{$parentStep}->{$design})) {
     $jobDependency = $globalDep{$parentStep}->{$design};
   }
-    ##Iterate over design
+  # Iterate over design
   my $numberTreatments =  @{$rHoAoA_designGroup->{$design}->[0]};
+  my $numberControls   =  @{$rHoAoA_designGroup->{$design}->[1]};
+  my $control;
+  my $treatment;
+  
   my $motifJobIdGroups = undef;
   if ($numberTreatments >= 1) {
     # At least one treatment
     for (my $j = 0; $j < $numberTreatments; $j++) {
-      my $outputPath = 'annotation/' . $design . '.' . $j;
-      my $peakCallPath = 'peak_call/' . $design . '.' . $j;
+      if ($numberControls == 1) {
+          $control       = $rHoAoA_designGroup->{$design}->[1]->[0];
+      } elsif ($numberControls == $numberTreatments) {
+          $control       = $rHoAoA_designGroup->{$design}->[1]->[$j];
+      } else {
+          $control       = "";
+      }
+      $treatment    =  $rHoAoA_designGroup->{$design}->[0]->[$j];
+      my $peakCallPath = 'peak_call/' . $design. '__' . $control . '__' . $treatment;
+      my $outputPath = 'annotation/' . $design. '__' . $control . '__' . $treatment. '/' . $design;
       my $peakType =  $rHoAoA_designGroup->{$design}->[2]->[0];
       if ($peakType eq "N") {
         my $bedName = $peakCallPath . '/' . $design . '_peaks.bed';
@@ -723,10 +752,20 @@
   
   # Control dependencies
   my $parentStep = $steps[$stepId]->{'parentStep'};
-  if(defined($globalDep{$parentStep}->{'experiment'})) {
-    $jobDependency = $globalDep{$parentStep}->{'experiment'};
-  }
-
+  my $jobDependencies = "";
+  foreach my $stepName (@{$parentStep}) {
+    if(defined($globalDep{$stepName}->{'experiment'})){
+      my @aOjobIDList=@{$globalDep{$stepName}->{'experiment'}};
+      $jobDependencies .= LoadConfig::getParam($rH_cfg, 'default', 'clusterDependencySep'). join(LoadConfig::getParam($rH_cfg, 'default', 'clusterDependencySep'), @aOjobIDList);
+    }
+  }
+  if(length($jobDependencies) == 0) {
+    $jobDependencies = undef;
+  } else {
+    $jobDependencies = substr($jobDependencies, 1);
+  }  
+  $jobDependency=$jobDependencies;
+  
   print "mkdir -p graphs\n";
   my $annotPlotsJobId = undef;
 
@@ -745,15 +784,13 @@
   my $rH_cfg = shift;
   my $rHoAoH_sampleInfo = shift;
   my $rAoH_seqDictionary = shift;
-
-
-  my $reportDependency = undef;
-  my $parentStep = $steps[$stepId]->{'parentStep'};
-
+  
+  my $parentStep = $steps[$stepId]->{'parentStep'};
   my $jobDependencies = "";
   foreach my $stepName (@{$parentStep}) {
     if(defined($globalDep{$stepName}->{'experiment'})){
-      $jobDependencies .= LoadConfig::getParam($rH_cfg, 'default', 'clusterDependencySep').$globalDep{$stepName}->{'experiment'};
+      my @aOjobIDList=@{$globalDep{$stepName}->{'experiment'}};
+      $jobDependencies .= LoadConfig::getParam($rH_cfg, 'default', 'clusterDependencySep'). join(LoadConfig::getParam($rH_cfg, 'default', 'clusterDependencySep'), @aOjobIDList);
     }
   }
   if(length($jobDependencies) == 0) {
@@ -761,13 +798,11 @@
   } else {
     $jobDependencies = substr($jobDependencies, 1);
   }
-  $reportDependency = $jobDependencies;
-
 
   my $rO_job = GqSeqUtils::clientReport($rH_cfg,  $configFile, $currentWorkDir, 'CHIPseq') ;
 
   if(!$rO_job->isUp2Date()) {
-    SubmitToCluster::printSubmitCmd($rH_cfg, "deliverable", 'REPORT', 'CHIPSEQREPORT', $reportDependency , 'allSamples', $rO_job);
+    SubmitToCluster::printSubmitCmd($rH_cfg, "deliverable", 'REPORT', 'CHIPSEQREPORT', $jobDependencies , 'allSamples', $rO_job);
   }
 
   return $rO_job->getCommandJobId(0);
