#!/usr/bin/env python

# Python Standard Modules
import argparse
import collections
import logging
import os
import re
import sys

# Append mugqic_pipeline directory to Python library path
sys.path.append(os.path.dirname(os.path.dirname(os.path.dirname(os.path.abspath(sys.argv[0])))))

# MUGQIC Modules
from core.config import *
from core.job import *
from core.pipeline import *
from bfx.design import *
from bfx.readset import *

from bfx import bedtools
from bfx import cufflinks
from bfx import differential_expression
from bfx import htseq
from bfx import metrics
from bfx import picard
from bfx import samtools
from bfx import star
from pipelines import common
import utils

log = logging.getLogger(__name__)

class RnaSeq(common.Illumina):

    def star(self):
        jobs = []
        project_index_directory = "reference.Merged"
        project_junction_file =  os.path.join("alignment_1stPass", "AllSample.SJ.out.tab")
        individual_junction_list=[]
        ######
        #pass 1 -alignment
        for readset in self.readsets:
            trim_file_prefix = os.path.join("trim", readset.sample.name, readset.name + ".trim.")
            alignment_1stPass_directory = os.path.join("alignment_1stPass", readset.sample.name)
            individual_junction_list.append(os.path.join(alignment_1stPass_directory,"SJ.out.tab"))

            if readset.run_type == "PAIRED_END":
                fastq1 = trim_file_prefix + "pair1.fastq.gz"
                fastq2 = trim_file_prefix + "pair2.fastq.gz"
            elif readset.run_type == "SINGLE_END":
                fastq1 = trim_file_prefix + "single.fastq.gz"
                fastq2 = None
            else:
                raise Exception("Error: run type \"" + readset.run_type +
                "\" is invalid for readset \"" + readset.name + "\" (should be PAIRED_END or SINGLE_END)!")

            rg_platform = config.param('star_align', 'platform', required=False)
            rg_center = config.param('star_align', 'sequencing_center', required=False)

            job = star.align(
                reads1=fastq1,
                reads2=fastq2,
                output_directory=alignment_1stPass_directory,
                genome_index_folder=None,
                rg_id=readset.name,
                rg_sample=readset.sample.name,
                rg_library=readset.library if readset.library else "",
                rg_platform_unit=readset.run + "_" + readset.lane if readset.run and readset.lane else "",
                rg_platform=rg_platform if rg_platform else "",
                rg_center=rg_center if rg_center else ""
            )
            job.name = "star_align.1." + readset.name
            jobs.append(job)
        
        ######
        #pass 1 - contatenate junction
        job = star.concatenate_junction(
            input_junction_files_list=individual_junction_list,
            output_junction_file=project_junction_file
        )
        job.name = "star_concat.AllSample"
        jobs.append(job)
        
        ######
        #pass 1 - genome indexing
        job = star.index(
            genome_index_folder=project_index_directory,
            junction_file=project_junction_file
        )
        job.name = "star_index.AllSample"
        jobs.append(job)
        
        ######
        #Pass 2 - alignment
        for readset in self.readsets:
            trim_file_prefix = os.path.join("trim", readset.sample.name, readset.name + ".trim.")
            alignment_2ndPass_directory = os.path.join("alignment", readset.sample.name)

            if readset.run_type == "PAIRED_END":
                fastq1 = trim_file_prefix + "pair1.fastq.gz"
                fastq2 = trim_file_prefix + "pair2.fastq.gz"
            elif readset.run_type == "SINGLE_END":
                fastq1 = trim_file_prefix + "single.fastq.gz"
                fastq2 = None
            else:
                raise Exception("Error: run type \"" + readset.run_type +
                "\" is invalid for readset \"" + readset.name + "\" (should be PAIRED_END or SINGLE_END)!")

            rg_platform = config.param('star_align', 'platform', required=False)
            rg_center = config.param('star_align', 'sequencing_center', required=False)

            job = star.align(
                reads1=fastq1,
                reads2=fastq2,
                output_directory=alignment_2ndPass_directory,
                genome_index_folder=project_index_directory,
                rg_id=readset.name,
                rg_sample=readset.sample.name,
                rg_library=readset.library if readset.library else "",
                rg_platform_unit=readset.run + "_" + readset.lane if readset.run and readset.lane else "",
                rg_platform=rg_platform if rg_platform else "",
                rg_center=rg_center if rg_center else "",
                create_wiggle_track=True,
                search_chimeres=True,
                cuff_follow=True,
                sort_bam=True
            )
            job.input_files.append(os.path.join(project_index_directory, "SAindex"))
 
            # If this readset is unique for this sample, further BAM merging is not necessary.
            # Thus, create a sample BAM symlink to the readset BAM.
            # remove older symlink before otherwise it raise an error if the link already exist (in case of redo)
            if len(readset.sample.readsets) == 1:
                sample_bam = os.path.join("alignment",readset.sample.name ,readset.sample.name + ".sorted.bam")
                job.command += " && \\\n rm -f " + sample_bam + " && \\\n ln -s " + os.path.join(self.output_dir,"alignment",readset.name, "Aligned.sortedByCoord.out.bam") + " " + sample_bam
                job.output_files.append(sample_bam)

            job.name = "star_align.2." + readset.name
            jobs.append(job)

        return jobs

    def picard_merge_sam_files(self):
        jobs = []
        for sample in self.samples:
            # Skip samples with one readset only, since symlink has been created at align step
            if len(sample.readsets) > 1:
                alignment_directory = os.path.join("alignment", sample.name)
                inputs = [os.path.join(alignment_directory, readset.name, "Aligned.sortedByCoord.out.bam") for readset in sample.readsets]
                output = os.path.join(alignment_directory, sample.name + ".sorted.bam")

                job = picard.merge_sam_files(inputs, output)
                job.name = "picard_merge_sam_files." + sample.name
                jobs.append(job)
        return jobs

    def picard_sort_sam(self):
        jobs = []
        for sample in self.samples:
            alignment_file_prefix = os.path.join("alignment", sample.name, sample.name)

            job = picard.sort_sam(
                alignment_file_prefix + ".sorted.bam",
                alignment_file_prefix + ".QueryNameSorted.bam",
                "queryname"
            )
            job.name = "picard_sort_sam." + sample.name
            jobs.append(job)
        return jobs

    def picard_mark_duplicates(self):
        jobs = []
        for sample in self.samples:
            alignment_file_prefix = os.path.join("alignment", sample.name, sample.name + ".sorted.")

            job = picard.mark_duplicates(
                [alignment_file_prefix + "bam"],
                alignment_file_prefix + "mdup.bam",
                alignment_file_prefix + "mdup.metrics"
            )
            job.name = "picard_mark_duplicates." + sample.name
            jobs.append(job)
        return jobs

    def rnaseqc(self):
        sample_file = os.path.join("alignment", "rnaseqc.samples.txt")
        sample_rows = [[sample.name, os.path.join("alignment", sample.name, sample.name + ".sorted.mdup.bam"), "RNAseq"] for sample in self.samples]
        input_bams = [sample_row[1] for sample_row in sample_rows]
        output_directory = os.path.join("metrics", "rnaseqRep")
        # Use GTF with transcript_id only otherwise RNASeQC fails
        gtf_transcript_id = config.param('rnaseqc', 'gtf_transcript_id', type='filepath')

        job = concat_jobs([
            Job(command="mkdir -p " + output_directory),
            Job(input_bams, [sample_file], command="""\
echo "Sample\tBamFile\tNote
{sample_rows}" \\
  > {sample_file}""".format(sample_rows="\n".join(["\t".join(sample_row) for sample_row in sample_rows]), sample_file=sample_file)),
            metrics.rnaseqc(sample_file, output_directory, self.run_type == "SINGLE_END", gtf_file=gtf_transcript_id),
            Job([], [output_directory + ".zip"], command="zip -r {output_directory}.zip {output_directory}".format(output_directory=output_directory))
        ], name="rnaseqc")

        return [job]

    def wiggle(self):
        jobs = []

        for sample in self.samples:
            bam_file_prefix = os.path.join("alignment", sample.name, sample.name + ".sorted.mdup.")
            input_bam = bam_file_prefix + "bam"
            bed_graph_prefix = os.path.join("tracks", sample.name, sample.name)
            big_wig_prefix = os.path.join("tracks", "bigWig", sample.name)

            if config.param('DEFAULT', 'strand_info') != 'fr-unstranded':
                input_bam_f1 = bam_file_prefix + "tmp1.forward.bam"
                input_bam_f2 = bam_file_prefix + "tmp2.forward.bam"
                input_bam_r1 = bam_file_prefix + "tmp1.reverse.bam"
                input_bam_r2 = bam_file_prefix + "tmp2.reverse.bam"
                output_bam_f = bam_file_prefix + "forward.bam"
                output_bam_r = bam_file_prefix + "reverse.bam"

                bam_f_job = concat_jobs([
                    samtools.view(input_bam, input_bam_f1, "-bh -F 256 -f 81"),
                    samtools.view(input_bam, input_bam_f2, "-bh -F 256 -f 161"),
                    picard.merge_sam_files([input_bam_f1, input_bam_f2], output_bam_f),
                    Job(command="rm " + input_bam_f1 + " " + input_bam_f2)
                ], name="wiggle." + sample.name + ".forward_strandspec")
                # Remove temporary-then-deleted files from job output files, otherwise job is never up to date
                bam_f_job.output_files.remove(input_bam_f1)
                bam_f_job.output_files.remove(input_bam_f2)

                bam_r_job = concat_jobs([
                    Job(command="mkdir -p " + os.path.join("tracks", sample.name) + " " + os.path.join("tracks", "bigWig")),
                    samtools.view(input_bam, input_bam_r1, "-bh -F 256 -f 97"),
                    samtools.view(input_bam, input_bam_r2, "-bh -F 256 -f 145"),
                    picard.merge_sam_files([input_bam_r1, input_bam_r2], output_bam_r),
                    Job(command="rm " + input_bam_r1 + " " + input_bam_r2)
                ], name="wiggle." + sample.name + ".reverse_strandspec")
                # Remove temporary-then-deleted files from job output files, otherwise job is never up to date
                bam_r_job.output_files.remove(input_bam_r1)
                bam_r_job.output_files.remove(input_bam_r2)

                jobs.extend([bam_f_job, bam_r_job])

                outputs = [
                    [bed_graph_prefix + ".forward.bedGraph", big_wig_prefix + ".forward.bw"],
                    [bed_graph_prefix + ".reverse.bedGraph", big_wig_prefix + ".reverse.bw"],
                ]
            else:
                outputs = [[bed_graph_prefix + ".bedGraph", big_wig_prefix + ".bw"]]

            for bed_graph_output, big_wig_output in outputs:
                job = concat_jobs([
                    Job(command="mkdir -p " + os.path.join("tracks", sample.name) + " " + os.path.join("tracks", "bigWig")),
                    bedtools.graph(input_bam, bed_graph_output, big_wig_output)
                ], name="wiggle." + re.sub(".bedGraph", "", os.path.basename(bed_graph_output)))
                jobs.append(job)

        return jobs

    def raw_counts(self):
        jobs = []

        for sample in self.samples:
            alignment_file_prefix = os.path.join("alignment", sample.name, sample.name)
            input_bam = alignment_file_prefix + ".QueryNameSorted.bam"

            # Count reads
            output_count = os.path.join("raw_counts", sample.name + ".readcounts.csv")
            stranded = "no" if config.param('DEFAULT', 'strand_info') == "fr-unstranded" else "reverse"
            job = concat_jobs([
                Job(command="mkdir -p raw_counts"),
                htseq.htseq_count(
                    input_bam,
                    config.param('htseq', 'gtf', type='filepath'),
                    output_count,
                    config.param('htseq', 'options'),
                    stranded
                )
            ], name="htseq_count." + sample.name)
            jobs.append(job)

        return jobs

    def raw_counts_metrics(self):
        jobs = []

        # Create raw count matrix
        output_directory = "DGE"
        read_count_files = [os.path.join("raw_counts", sample.name + ".readcounts.csv") for sample in self.samples]
        output_matrix = os.path.join(output_directory, "rawCountMatrix.csv")

        job = Job(read_count_files, [output_matrix], [['raw_counts_metrics', 'module_mugqic_tools']], name="metrics.matrix")

        job.command = """\
mkdir -p {output_directory} && \\
gtf2tmpMatrix.awk \\
  {reference_gtf} \\
  {output_directory}/tmpMatrix.txt && \\
HEAD='Gene\tSymbol' && \\
for read_count_file in \\
  {read_count_files}
do
  sort -k1,1 $read_count_file > {output_directory}/tmpSort.txt && \\
  join -1 1 -2 1 {output_directory}/tmpMatrix.txt {output_directory}/tmpSort.txt > {output_directory}/tmpMatrix.2.txt && \\
  mv {output_directory}/tmpMatrix.2.txt {output_directory}/tmpMatrix.txt && \\
  na=$(basename $read_count_file | cut -d. -f1) && \\
  HEAD="$HEAD\t$na"
done && \\
echo -e $HEAD | cat - {output_directory}/tmpMatrix.txt | tr ' ' '\t' > {output_matrix} && \\
rm {output_directory}/tmpSort.txt {output_directory}/tmpMatrix.txt""".format(
            reference_gtf=config.param('raw_counts_metrics', 'gtf', type='filepath'),
            output_directory=output_directory,
            read_count_files=" \\\n  ".join(read_count_files),
            output_matrix=output_matrix
        )
        jobs.append(job)

        # Create Wiggle tracks archive
        wiggle_directory = os.path.join("tracks", "bigWig")
        wiggle_archive = "tracks.zip"
        big_wig_prefix = os.path.join("tracks", "bigWig", sample.name)
        if config.param('DEFAULT', 'strand_info') != 'fr-unstranded':
            wiggle_files = []
            for sample in self.samples:
                wiggle_files.extend([os.path.join(wiggle_directory, sample.name) + ".forward.bw", os.path.join(wiggle_directory, sample.name) + ".reverse.bw"])
        else:
            wiggle_files = [os.path.join(wiggle_directory, sample.name + ".bw") for sample in self.samples]
        jobs.append(Job(wiggle_files, [wiggle_archive], name="metrics.wigzip", command="zip -r " + wiggle_archive + " " + wiggle_directory))

        # RPKM and Saturation
        count_file = os.path.join("DGE", "rawCountMatrix.csv")
        gene_size_file = config.param('saturation', 'gene_size', type='filepath')
        rpkm_directory = "raw_counts"
        saturation_directory = os.path.join("metrics", "saturation")

        job = concat_jobs([
            Job(command="mkdir -p " + saturation_directory),
            metrics.rpkm_saturation(count_file, gene_size_file, rpkm_directory, saturation_directory)
        ], name="saturation.rpkm")
        jobs.append(job)

        return jobs

    def cufflinks(self):
        jobs = []
        
        gtf = config.param('cufflinks','gtf', type='filepath')

        for sample in self.samples:
            input_bam = os.path.join("alignment", sample.name, sample.name + ".sorted.mdup.bam")
            output_directory = os.path.join("fpkm", sample.name)

            # De Novo FPKM
            job = cufflinks.cufflinks(input_bam, output_directory, gtf)
            job.name = "cufflinks."+sample.name
            jobs.append(job)

        return jobs
    
    def cuffmerge(self):
        
        output_directory = os.path.join("fpkm", "AllSample")
        sample_file = os.path.join("fpkm", "cuffmerge.samples.txt")
        input_gtfs = [os.path.join("fpkm", sample.name, "transcripts.gtf") for sample in self.samples]
        gtf = config.param('cuffmerge','gtf', type='filepath')
        
        
        job = concat_jobs([
            Job(command="mkdir -p " + output_directory),
            Job(input_gtfs, [sample_file], command="""\
{sample_rows} > {sample_file}""".format(sample_rows="\n".join(input_gtfs), sample_file=sample_file)),
            cufflinks.cuffmerge(sample_file, output_directory, gtf_file=gtf)],
            name="cuffmerge")
        
        return [job]
        
    def cuffquant(self):
        jobs = []
        
        gtf = os.path.join("fpkm", "AllSample","merged.gtf")
        
        for sample in self.samples:
            input_bam = os.path.join("alignment", sample.name, sample.name + ".sorted.mdup.bam")
            output_directory = os.path.join("fpkm", sample.name)

            #Quantification
            job = cufflinks.cuffquant(input_bam, output_directory, gtf)
            job.name = "cuffquant."+sample.name
            jobs.append(job)

        return jobs
    
    def cuffdiff(self):
        jobs = []

        fpkm_directory = "fpkm"
        gtf = os.path.join(fpkm_directory, "AllSample","merged.gtf")


        # Perform cuffdiff on each design contrast
        for contrast in self.contrasts:
            job = cufflinks.cuffdiff(
                # Cuffdiff input is a list of lists of replicate bams per control and per treatment
                [[os.path.join(fpkm_directory, sample.name, "abundances.cxb") for sample in group] for group in contrast.controls, contrast.treatments],
                gtf,
                os.path.join("cuffdiff", contrast.name)
            )
            job.name = "cuffdiff." + contrast.name
            jobs.append(job)

        return jobs
    
    def cuffnorm(self):
        jobs = []

        fpkm_directory = "fpkm"
        gtf = os.path.join(fpkm_directory, "AllSample","merged.gtf")


        # Perform cuffnorm using every samples
        job = cufflinks.cuffnorm([os.path.join(fpkm_directory, sample.name, "abundances.cxb") for sample in self.samples],
             gtf,
             "cuffnorm")
        job.name = "cuffnorm" 
        jobs.append(job)
        
        return jobs

    def differential_expression(self):
        # If --design <design_file> option is missing, self.contrasts call will raise an Exception
        if self.contrasts:
            design_file = os.path.relpath(self.args.design.name, self.output_dir)
        output_directory = "DGE"
        count_matrix = os.path.join(output_directory, "rawCountMatrix.csv")

        edger_job = differential_expression.edger(design_file, count_matrix, output_directory)
        edger_job.output_files = [os.path.join(output_directory, contrast.name, "edger_results.csv") for contrast in self.contrasts]

        deseq_job = differential_expression.deseq(design_file, count_matrix, output_directory)
        deseq_job.output_files = [os.path.join(output_directory, contrast.name, "dge_results.csv") for contrast in self.contrasts]

        return [concat_jobs([
            Job(command="mkdir -p " + output_directory),
            edger_job,
            deseq_job
        ], name="differential_expression")]

    def differential_expression_goseq(self):
        jobs = []

        for contrast in self.contrasts:
            # goseq for cuffdiff known results
            job = differential_expression.goseq(
                os.path.join("cuffdiff", contrast.name, "isoform_exp.diff"),
                config.param("differential_expression_goseq", "cuffdiff_input_columns"),
                os.path.join("cuffdiff",  contrast.name, "gene_ontology_results.csv")
            )
            job.name = "differential_expression_goseq.cuffdiff.known." + contrast.name
            jobs.append(job)

            # goseq for dge results
            job = differential_expression.goseq(
                os.path.join("DGE", contrast.name, "dge_results.csv"),
                config.param("differential_expression_goseq", "dge_input_columns"),
                os.path.join("DGE", contrast.name, "gene_ontology_results.csv")
            )
            job.name = "differential_expression_goseq.dge." + contrast.name
            jobs.append(job)

        return jobs

<<<<<<< HEAD
=======
    def gq_seq_utils_exploratory_rnaseq(self):
        sample_fpkm_readcounts = [[
            sample.name,
            os.path.join("fpkm", sample.name, "isoforms.fpkm_tracking"),
            os.path.join("raw_counts", sample.name + ".readcounts.csv")
        ] for sample in self.samples]

        input_file = os.path.join("exploratory", "exploratory.samples.tsv")

        return [concat_jobs([
            Job(command="mkdir -p exploratory"),
            Job(
                [triplet[1] for triplet in sample_fpkm_readcounts] + [triplet[2] for triplet in sample_fpkm_readcounts],
                [input_file],
                command="""\
`cat > {input_file} << END
{sample_fpkm_readcounts}
END
`""".format(sample_fpkm_readcounts="\n".join("\t".join(triplet) for triplet in sample_fpkm_readcounts), input_file=input_file)),
            gq_seq_utils.exploratory_rnaseq(
                input_file,
                config.param('gq_seq_utils_exploratory_rnaseq', 'genes', type='filepath'),
                "exploratory"
            )
        ], name="gq_seq_utils_exploratory_rnaseq")]

>>>>>>> 08552cbb
    @property
    def steps(self):
        return [
            self.picard_sam_to_fastq,
            self.trimmomatic,
            self.merge_trimmomatic_stats,
            self.star,
            self.picard_merge_sam_files,
            self.picard_sort_sam,
            self.picard_mark_duplicates,
            self.rnaseqc,
            self.wiggle,
            self.raw_counts,
            self.raw_counts_metrics,
            self.cufflinks,
            self.cuffmerge,
            self.cuffquant,
            self.cuffdiff,
            self.cuffnorm,
            self.differential_expression,
            self.differential_expression_goseq
        ]

    def __init__(self):
        # Add pipeline specific arguments
        self.argparser.add_argument("-d", "--design", help="design file", type=file)

        super(RnaSeq, self).__init__()
        
if __name__ == '__main__':
    pipRna=RnaSeq()
    #if pipRna.args.cleaning :
    #    pipRna.cleanning()
    #else:
    pipRna.submit_jobs()<|MERGE_RESOLUTION|>--- conflicted
+++ resolved
@@ -350,7 +350,7 @@
 
         for sample in self.samples:
             input_bam = os.path.join("alignment", sample.name, sample.name + ".sorted.mdup.bam")
-            output_directory = os.path.join("fpkm", sample.name)
+            output_directory = os.path.join("cufflinks", sample.name)
 
             # De Novo FPKM
             job = cufflinks.cufflinks(input_bam, output_directory, gtf)
@@ -361,9 +361,9 @@
     
     def cuffmerge(self):
         
-        output_directory = os.path.join("fpkm", "AllSample")
-        sample_file = os.path.join("fpkm", "cuffmerge.samples.txt")
-        input_gtfs = [os.path.join("fpkm", sample.name, "transcripts.gtf") for sample in self.samples]
+        output_directory = os.path.join("cufflinks", "AllSample")
+        sample_file = os.path.join("cufflinks", "cuffmerge.samples.txt")
+        input_gtfs = [os.path.join("cufflinks", sample.name, "transcripts.gtf") for sample in self.samples]
         gtf = config.param('cuffmerge','gtf', type='filepath')
         
         
@@ -379,11 +379,11 @@
     def cuffquant(self):
         jobs = []
         
-        gtf = os.path.join("fpkm", "AllSample","merged.gtf")
+        gtf = os.path.join("cufflinks", "AllSample","merged.gtf")
         
         for sample in self.samples:
             input_bam = os.path.join("alignment", sample.name, sample.name + ".sorted.mdup.bam")
-            output_directory = os.path.join("fpkm", sample.name)
+            output_directory = os.path.join("cufflinks", sample.name)
 
             #Quantification
             job = cufflinks.cuffquant(input_bam, output_directory, gtf)
@@ -395,7 +395,7 @@
     def cuffdiff(self):
         jobs = []
 
-        fpkm_directory = "fpkm"
+        fpkm_directory = "cufflinks"
         gtf = os.path.join(fpkm_directory, "AllSample","merged.gtf")
 
 
@@ -415,7 +415,7 @@
     def cuffnorm(self):
         jobs = []
 
-        fpkm_directory = "fpkm"
+        fpkm_directory = "cufflinks"
         gtf = os.path.join(fpkm_directory, "AllSample","merged.gtf")
 
 
@@ -471,12 +471,11 @@
 
         return jobs
 
-<<<<<<< HEAD
-=======
+
     def gq_seq_utils_exploratory_rnaseq(self):
         sample_fpkm_readcounts = [[
             sample.name,
-            os.path.join("fpkm", sample.name, "isoforms.fpkm_tracking"),
+            os.path.join("cufflinks", sample.name, "isoforms.fpkm_tracking"),
             os.path.join("raw_counts", sample.name + ".readcounts.csv")
         ] for sample in self.samples]
 
@@ -499,7 +498,6 @@
             )
         ], name="gq_seq_utils_exploratory_rnaseq")]
 
->>>>>>> 08552cbb
     @property
     def steps(self):
         return [
@@ -521,6 +519,7 @@
             self.cuffnorm,
             self.differential_expression,
             self.differential_expression_goseq
+            self. gq_seq_utils_exploratory_rnaseq
         ]
 
     def __init__(self):
