#!/usr/bin/env perl

=head1 NAME

I<rnaSeq>

=head1 SYNOPSIS

  perl rnaSeq.pl -c rnaSeq.abacus.ini -s 1 -e 14 -n project.nanuq.csv -d design.txt -w  `pwd`  > toRun.sh

  will generate a bash script for steps 1 to 14. This script can then be executed:

  sh toRun.sh

  Options

  -c (rnaSeq.abacus.ini) the standard configuration file for the pipeline. Templates for some cluster systems like Abacus or Guillimin may already be available at pipelines/rnaseq/
  -s The start step
  -e The end step
  -n (project.nanuq.csv)  the NANUQ project read set sheet, prepared as described above.
  -d (design.txt) the design file. A tab separated value file that specifies the experimental design information of the project. The first column lists the sample names, which should match elements the column Name in the read set sheet. Subsequent columns specify all the pairwise comparisons which should be undertaken: values should be either "2" (nominator), "1" (denominator) or "0" (exclude from comparison).
  -w The project's working directory. All job outputs will be sent to this directory.


=head1 DESCRIPTION

B<rnaSeq> Is the main RNAseq pipeline.

=head1 AUTHOR

B<Mathieu Bourgey> - I<mbourgey@genomequebec.com>

=head1 DEPENDENCY

B<Pod::Usage> Usage and help output.

B<Data::Dumper> Used to debug

B<Config::Simple> Used to parse config file

B<File::Basename> path parsing

B<Cwd> path parsing

B<LoadConfig> Parse configuration file

B<Picard> Multiple tools to manage bam files (merge, sort, etc)

B<SampleSheet> Parse sample sheet file

B<SAMtools> alignment files (sam / bam) tools

B<SequenceDictionaryParser> Parse sequence dictionnary

B<SubmitToCluster> Create the submit command, control for dependencies

B<TophatBowtie> Alignment of RNA-Seq reads to a reference genome

B<Trimmomatic> Trim and filter raw read files

B<Metrics> Read, alignment and multiple metrics library

B<Cufflinks> Transcript assembly, differential expression, and differential regulation for RNA-Seq

B<Wiggle> Tools to generate wiggle tracks

B<HtseqCount> htseq is a library to generate basic statistics on aligned read count

B<DiffExpression> is a library to launch differential expression analysis (edgeR, deSeq, goseq)

B<GqSeqUtils>  is a library to access/launch functions from the gqSeqUtils R package

B<Version> Tracks app version


=cut

# Strict Pragmas
#---------------------
use strict;
use warnings;
#---------------------

# Add the mugqic_pipeline/lib/ path relative to this Perl script to @INC library search variable
use FindBin;
use lib "$FindBin::Bin/../../lib";

# Dependencies
#--------------------
use Getopt::Std;
use Cwd qw/ abs_path /;

use LoadConfig;
use Picard;
use SampleSheet;
use SAMtools;
use SequenceDictionaryParser;
use SubmitToCluster;
use TophatBowtie;
use Trimmomatic;
use Metrics;
use Cufflinks;
use Wiggle;
use HtseqCount;
use DiffExpression;
use GqSeqUtils;
use Version;

#--------------------


# SUB
#--------------------

my @steps;
push(@steps, {'name' => 'trimming', 'stepLoop' => 'sample', 'output' => 'reads'});
push(@steps, {'name' => 'trimMetrics', 'stepLoop' => 'group', 'output' => 'metrics'});
push(@steps, {'name' => 'aligning', 'stepLoop' => 'sample', 'output' => 'alignment'});
push(@steps, {'name' => 'merging', 'stepLoop' => 'sample', 'output' => 'alignment'});
push(@steps, {'name' => 'alignMetrics', 'stepLoop' => 'group', 'output' => 'metrics'});
#push(@steps, {'name' => 'mutation', 'stepLoop' => 'sample', 'output' => 'mpileup'});
push(@steps, {'name' => 'wiggle', 'stepLoop' => 'sample', 'output' => 'tracks'});
push(@steps, {'name' => 'rawCounts', 'stepLoop' => 'sample', 'output' => 'raw_counts'});
push(@steps, {'name' => 'rawCountsMetrics', 'stepLoop' => 'group', 'output' => 'metrics'});
push(@steps, {'name' => 'fpkm', 'stepLoop' => 'sample', 'output' => 'fpkm'});
push(@steps, {'name' => 'exploratory', 'stepLoop' => 'group', 'output' => 'exploratory'});
push(@steps, {'name' => 'cuffdiff', 'stepLoop' => 'group', 'output' => 'DGE'});
#push(@steps, {'name' => 'dgeMetrics', 'stepLoop' => 'group', 'output' => 'metrics'});
push(@steps, {'name' => 'dge', 'stepLoop' => 'group', 'output' => 'DGE'});
push(@steps, {'name' => 'goseq', 'stepLoop' => 'group', 'output' => 'DGE'});
push(@steps, {'name' => 'deliverable', 'stepLoop' => 'group', 'output' => 'deliverable'});


#--------------------
# PODS
#--------------------
## Here starts the pipeline steps documentation, please change it accordingly any time you add/remove/modify a step

=head1 RNASEQ PIPELINE STEPS

The standard differential expression analysis for RNAseq data performs the following steps:

B<trimming> :  Raw reads quality trimming and removing of Illumina adapters is performed using trimmomatic.

B<trimMetrics> : Generates the trimming statistics file

B<aligning> : The filtered reads are aligned to a reference genome. The alignment is done per lane of sequencing using the combination of tophat/bowtie software. It generates a Binary Alignment Map file (.bam).

B<merging> : Bam files per sample are merged in one file. Merge is done using the Picard software. The resulting alignment file is reordered (karyotypic) and resulting reads per sample are marked as duplicates if they have the same 5' alignment positions (for both mates in the case of paired-end reads). All but the best pair (based on alignment score) will be marked as a duplicate in the .bam file. Marking duplicates and reorder are executed using the Picard software.

B<wiggle> : generate wiggle tracks suitable for multiple browsers.

B<rawCounts> : Counting reads in features using htseq-count.

B<rawCountsMetrics> : Create rawcount matrix, zip the wiggle tracks and create the saturation plots based on standardized read counts.

B<fpkm> : Compute FPKM measures for de novo and known transcripts using cufflinks.

B<exploratory> : exploratoryAnalysis using the gqSeqUtils R package

B<cuffdiff> : The transcript quantification engine of Cufflinks (Cuffdiff) is used to calculate transcript expression levels in more than one condition and test them for signficant differences.

B<dge> : Differential gene expression analysis using DESEQ and EDGER. Merge the results of the analysis in a single csv file.

B<goseq>:  Gene Ontology analysis for RNA-seq using the bioconductor's R package goseq. Generates Go annotations for cuffdiff known transcripts differential expression and differential gene expression analysis.

B<deliverable> : Generates the standard report. A summary html report contains the description of the sequencing experiment as well as a detailed presentation of the pipeline steps and results. Various Quality Control (QC) summary statistics are included in the report and additional QC analysis is accessible for download directly through the report. The report includes also the main references of the software and methods used during the analysis, together with the full list of parameters passed to the pipeline main script.

=cut end of documentation


my %globalDep;
for my $stepName (@steps) {
  $globalDep{$stepName->{'name'} } = {};
}


# Global scope variables
my $designFilePath;
my $configFile;
my $workDir;
my $readSetSheet;


&main();

sub printUsage {
  print "Version: " . $Version::version . "\n";
  print "\nUsage: perl " . $0 . " \n";
  print "\t-c  config file\n";
  print "\t-s  start step, inclusive\n";
  print "\t-e  end step, inclusive\n";
  print "\t-n  nanuq sample sheet\n";
  print "\t-d  design file\n";
  print "\t-w  work directory\n";
  print "\n";
  print "Steps:\n";
  for (my $idx = 0; $idx < @steps; $idx++) {
    print "" . ($idx + 1) . '- ' . $steps[$idx]->{'name'} . "\n";
  }
  print "\n";
}

sub main {
  my %opts;
  getopts('c:s:e:n:d:w:', \%opts);

  if (!defined($opts{'c'}) || !defined($opts{'s'}) || !defined($opts{'e'}) || !defined($opts{'n'}) || !defined($opts{'w'})) {
    printUsage();
    exit(1);
  }

  my %jobIdVarPrefix;
  my %cfg = LoadConfig->readConfigFile($opts{'c'});
  my $rHoAoH_sampleInfo = SampleSheet::parseSampleSheetAsHash($opts{'n'});
  my $rAoH_seqDictionary = SequenceDictionaryParser::readDictFile(\%cfg);

  $designFilePath = $opts{'d'};
  my $rHoAoA_designGroup;
  if (defined($designFilePath)) {
    $designFilePath = abs_path($designFilePath);
<<<<<<< HEAD
    ##get design groups
    $rHoAoA_designGroup = Cufflinks::getDesign(\%cfg, $designFilePath);
  }
  $workDir = abs_path($opts{'w'});
  $configFile = abs_path($opts{'c'});
  $readSetSheet = abs_path($opts{'n'});


  #generate sample jobIdprefix
  my $cpt = 1;

  for my $sampleName (keys %{$rHoAoH_sampleInfo}) {
    my $cpt2=1;
    $jobIdVarPrefix{$sampleName} = $cpt;
    my $rAoH_sampleLanes = $rHoAoH_sampleInfo->{$sampleName};
    for my $rH_laneInfo (@$rAoH_sampleLanes) {
      $jobIdVarPrefix{$sampleName . '.' . $rH_laneInfo->{'runId'} . "_" . $rH_laneInfo->{'lane'}} = $cpt . '_' . $cpt2;
      $cpt2++;
    }
    $cpt++;
  }
  #generate design jobIdprefix
  if (defined($rHoAoA_designGroup)) {
    for my $designName (keys %{$rHoAoA_designGroup}) {
      $jobIdVarPrefix{$designName} = $cpt;
      $cpt++;
    }
  }

  SubmitToCluster::initPipeline($workDir);

  my $latestBam;


  for (my $current = $opts{'s'} - 1; $current <= ($opts{'e'} - 1); $current++) {
    my $fname = $steps[$current]->{'name'};
    my $loopType = $steps[$current]->{'stepLoop'};
    my $subref = \&$fname;
    if ($loopType eq 'sample') {
      for my $sampleName (keys %{$rHoAoH_sampleInfo}) {
        my $rAoH_sampleLanes = $rHoAoH_sampleInfo->{$sampleName};
        # Tests for the first step in the list. Used for dependencies.
        my $jobIdVar = &$subref($current != ($opts{'s'} - 1), \%cfg, $sampleName, $rAoH_sampleLanes, $rAoH_seqDictionary, \%jobIdVarPrefix);
        if (defined($jobIdVar)) {
          $globalDep{$fname}->{$sampleName} = $jobIdVar;
        }
      }
    } else {
      # Tests for the first step in the list. Used for dependencies.
      my $jobIdVar = &$subref($current != ($opts{'s'} - 1), \%cfg, $rHoAoH_sampleInfo, $rHoAoA_designGroup, $rAoH_seqDictionary, \%jobIdVarPrefix);
      if (defined($jobIdVar)) {
        $globalDep{$fname}->{$fname} = $jobIdVar;
      }
    }
  }
=======
	  ##get design groups
	  $rHoAoA_designGroup = Cufflinks::getDesign(\%cfg,$designFilePath);
  }
	$workDir = abs_path($opts{'w'});
	$configFile =  abs_path($opts{'c'});
	$readSetSheet =  abs_path($opts{'n'}); 

	
	#generate sample jobIdprefix
	my $cpt = 1;
	
	for my $sampleName (keys %{$rHoAoH_sampleInfo}) {
		my $cpt2=1;
		$jobIdVarPrefix{$sampleName} = $cpt;
		my $rAoH_sampleLanes = $rHoAoH_sampleInfo->{$sampleName};
		for my $rH_laneInfo (@$rAoH_sampleLanes) {
			$jobIdVarPrefix{$sampleName .'.' .$rH_laneInfo->{'runId'} . "_" . $rH_laneInfo->{'lane'}} = $cpt.'_'.$cpt2;
			$cpt2++;
		}
		$cpt++;
	}
	#generate design jobIdprefix
	if(defined($rHoAoA_designGroup)) {
  	for my $designName (keys %{$rHoAoA_designGroup}) {
	  	$jobIdVarPrefix{$designName} = $cpt;
		  $cpt++;
  	}
  }
	
	SubmitToCluster::initPipeline($workDir);

	for(my $current = $opts{'s'}-1; $current <= ($opts{'e'}-1); $current++) {
		my $fname = $steps[$current]->{'name'};
		my $loopType = $steps[$current]->{'stepLoop'};
		my $subref = \&$fname;
		if ($loopType eq 'sample') {
			for my $sampleName (keys %{$rHoAoH_sampleInfo}) {
			my $rAoH_sampleLanes = $rHoAoH_sampleInfo->{$sampleName};
			# Tests for the first step in the list. Used for dependencies.
			my $jobIdVar = &$subref($current != ($opts{'s'}-1), \%cfg, $sampleName, $rAoH_sampleLanes, $rAoH_seqDictionary, \%jobIdVarPrefix);
			if (defined($jobIdVar)) {
				$globalDep{$fname}->{$sampleName} = $jobIdVar;
			}
			}
		}
		else {
			# Tests for the first step in the list. Used for dependencies.
			my $jobIdVar = &$subref($current != ($opts{'s'}-1), \%cfg, $rHoAoH_sampleInfo, $rHoAoA_designGroup, $rAoH_seqDictionary, \%jobIdVarPrefix);
			if (defined($jobIdVar)) {
				$globalDep{$fname}->{$fname} = $jobIdVar;
			}
		}
	}  
>>>>>>> f383320a
}

sub trimming {
  my $depends = shift;
  my $rH_cfg = shift;
  my $sampleName = shift;
  my $rAoH_sampleLanes = shift;
  my $rAoH_seqDictionary = shift;
  my $rH_jobIdPrefix = shift;

  my $trimJobIdVarNameSample = undef;
  for my $rH_laneInfo (@$rAoH_sampleLanes) {

    my $trimOutputDir = 'reads/' . $sampleName . "/run" . $rH_laneInfo->{'runId'} . "_" . $rH_laneInfo->{'lane'};
    print "mkdir -p $trimOutputDir\n";

    my $rO_job = Trimmomatic::trim($rH_cfg, $sampleName, $rH_laneInfo, $trimOutputDir);

    if (!$rO_job->isUp2Date()) {
      SubmitToCluster::printSubmitCmd(
        $rH_cfg,
        "trim",
        $rH_laneInfo->{'runId'} . "_" . $rH_laneInfo->{'lane'},
        'TRIM' . $rH_jobIdPrefix->{$sampleName . '.' . $rH_laneInfo->{'runId'} . "_" . $rH_laneInfo->{'lane'}},
        undef,
        $sampleName,
        $rO_job
      );

      if (!defined($trimJobIdVarNameSample)) {
        $trimJobIdVarNameSample = $rO_job->getCommandJobId(0);
      } else {
        $trimJobIdVarNameSample .= LoadConfig::getParam($rH_cfg, 'default', 'clusterDependencySep') . $rO_job->getCommandJobId(0);
      }
    }
  }
  return $trimJobIdVarNameSample;
}


sub trimMetrics {
<<<<<<< HEAD
  my $depends = shift;
  my $rH_cfg = shift;
  my $rHoAoH_sampleInfo = shift;
  my $rHoAoA_designGroup = shift;
  my $rAoH_seqDictionary = shift;
  my $rH_jobIdPrefix = shift;

  my $libraryType = LoadConfig::getParam($rH_cfg, 'default', 'libraryType');
  my $trimmingDependency = undef;
  if ($depends > 0) {
    $trimmingDependency = join(LoadConfig::getParam($rH_cfg, 'default', 'clusterDependencySep'), values(%{$globalDep{'trimming'}}));
  }
  print "mkdir -p metrics/\n";
  my $folder = 'reads';
  my $pattern = 'trim.stats.csv';
  my $ouputFile = 'metrics/trimming.stats';
  my $rO_job = Metrics::mergeTrimmomaticStats($rH_cfg, $libraryType, $pattern, $folder, $ouputFile);
  my $metricsJobId = undef;
  if (!$rO_job->isUp2Date()) {
    SubmitToCluster::printSubmitCmd($rH_cfg, "trimMetrics", undef, 'TRIMMETRICS', $trimmingDependency, undef, $rO_job);
  }
  return $rO_job->getCommandJobId(0);
=======
	my $depends = shift;
	my $rH_cfg = shift;
	my $rHoAoH_sampleInfo = shift;
	my $rHoAoA_designGroup  = shift;
	my $rAoH_seqDictionary = shift;
	my $rH_jobIdPrefixe = shift;

	my $libraryType = LoadConfig::getParam($rH_cfg, 'default', 'libraryType');
	my $trimmingDependency = undef;
	if($depends > 0) {
		$trimmingDependency = join(LoadConfig::getParam($rH_cfg, 'default', 'clusterDependencySep'),values(%{$globalDep{'trimming'}}));
	}
	print "mkdir -p metrics/\n";
	my $folder = 'reads';
	my $pattern = 'trim.stats.csv';
	my $ouputFile = 'metrics/trimming.stats';
	my $rO_job = Metrics::mergeTrimmomaticStats($rH_cfg,  $libraryType, $pattern, $folder, $ouputFile);
	if(!$rO_job->isUp2Date()) {
		SubmitToCluster::printSubmitCmd($rH_cfg, "trimMetrics", undef, 'TRIMMETRICS', $trimmingDependency, undef, $rO_job);
	}
	return $rO_job->getCommandJobId(0);
>>>>>>> f383320a
}

sub aligning {
  my $depends = shift;
  my $rH_cfg = shift;
  my $sampleName = shift;
  my $rAoH_sampleLanes = shift;
  my $rAoH_seqDictionary = shift;
  my $rH_jobIdPrefix = shift;

  my $alignJobIdVarNameSample = undef;
  my $jobDependency = undef;
  if ($depends > 0) {
    $jobDependency = $globalDep{'trimming'}{$sampleName};
  }

  for my $rH_laneInfo (@$rAoH_sampleLanes) {
    my $pair1;
    my $pair2;
    my $single;
    #align lanes
    my $outputDirPath = 'alignment/' . $sampleName . "/run" . $rH_laneInfo->{'runId'} . "_" . $rH_laneInfo->{'lane'} . "/";
    print "mkdir -p $outputDirPath \n";
    my $rO_job;
    if ($rH_laneInfo->{'runType'} eq "SINGLE_END") {
      $single = 'reads/' . $sampleName . "/run" . $rH_laneInfo->{'runId'} . "_" . $rH_laneInfo->{'lane'} . "/" . $sampleName . '.' . $rH_laneInfo->{'libraryBarcode'} . '.t' . LoadConfig::getParam($rH_cfg, 'trim', 'minQuality', 1, 'int') . 'l' . LoadConfig::getParam($rH_cfg, 'trim', 'minLength', 1, 'int') . '.single.fastq.gz';
      $rO_job = TophatBowtie::align($rH_cfg, $sampleName, $rH_laneInfo, $single, undef);
    } elsif ($rH_laneInfo->{'runType'} eq "PAIRED_END") {
      $pair1 = 'reads/' . $sampleName . "/run" . $rH_laneInfo->{'runId'} . "_" . $rH_laneInfo->{'lane'} . "/" . $sampleName . '.' . $rH_laneInfo->{'libraryBarcode'} . '.t' . LoadConfig::getParam($rH_cfg, 'trim', 'minQuality', 1, 'int') . 'l' . LoadConfig::getParam($rH_cfg, 'trim', 'minLength', 1, 'int') . '.pair1.fastq.gz';
      $pair2 = 'reads/' . $sampleName . "/run" . $rH_laneInfo->{'runId'} . "_" . $rH_laneInfo->{'lane'} . "/" . $sampleName . '.' . $rH_laneInfo->{'libraryBarcode'} . '.t' . LoadConfig::getParam($rH_cfg, 'trim', 'minQuality', 1, 'int') . 'l' . LoadConfig::getParam($rH_cfg, 'trim', 'minLength', 1, 'int') . '.pair2.fastq.gz';
      $rO_job = TophatBowtie::align($rH_cfg, $sampleName, $rH_laneInfo, $pair1, $pair2);
    }

    if (!$rO_job->isUp2Date()) {
      SubmitToCluster::printSubmitCmd($rH_cfg, "align", $rH_laneInfo->{'runId'} . "_" . $rH_laneInfo->{'lane'}, 'ALIGN' . $rH_jobIdPrefix ->{$sampleName . '.' . $rH_laneInfo->{'runId'} . "_" . $rH_laneInfo->{'lane'}} . 'ALIGN', $jobDependency, $sampleName, $rO_job);
      if (!defined($alignJobIdVarNameSample)) {
        $alignJobIdVarNameSample = $rO_job->getCommandJobId(0);
      } else {
        $alignJobIdVarNameSample .= LoadConfig::getParam($rH_cfg, 'default', 'clusterDependencySep') . $rO_job->getCommandJobId(0);
      }
    }
    ##generate aligment stats
#     my $inputFile = 'alignment/' . $sampleName . "/run" . $rH_laneInfo->{'runId'} . "_" . $rH_laneInfo->{'lane'} . "/" . 'accepted_hits.bam';
#     my $outputFile= 'metrics/' . $sampleName . '.' . $rH_laneInfo->{'runId'} . "_" . $rH_laneInfo->{'lane'} . '.readstats.aligned.csv';
#     $command = Metrics::readStats($rH_cfg, $inputFile, $outputFile, 'bam');
#     my $alignedReadStatJobID = undef;
#     if (defined($command) && length($command) > 0) {
#       $alignedReadStatJobID = SubmitToCluster::printSubmitCmd($rH_cfg, "metrics", 'aligned', 'ALIGNEDREADSTAT' . $rH_jobIdPrefix->{$sampleName . '.' . $rH_laneInfo->{'runId'} . "_" . $rH_laneInfo->{'lane'}}, $alignJobIdVarNameLane, $sampleName, $command);
#       $alignedReadStatJobID = '$' . $alignedReadStatJobID;
#     }
#     ##merge read stats
#     my $rawFile = 'metrics/' . $sampleName . '.' . $rH_laneInfo->{'runId'} . "_" . $rH_laneInfo->{'lane'} . '.readstats.raw.csv';
#     my $filterFile = 'metrics/' . $sampleName . '.' . $rH_laneInfo->{'runId'} . "_" . $rH_laneInfo->{'lane'} . '.readstats.filtered.csv';
#     my $alignFile = $outputFile;
#     my $sampleNameFull = $sampleName . '.' . $rH_laneInfo->{'runId'} . "_" . $rH_laneInfo->{'lane'};
#     $outputFile= 'metrics/' . $sampleName . '.' . $rH_laneInfo->{'runId'} . "_" . $rH_laneInfo->{'lane'} . '.readstats.csv';
#     $command = Metrics::mergeIndvidualReadStats($rH_cfg, $sampleNameFull, $rawFile, $filterFile, $alignFile, $outputFile);
#     my $mergeReadStatJobID = undef;
#     if (defined($command) && length($command) > 0) {
#       $mergeReadStatJobID = SubmitToCluster::printSubmitCmd($rH_cfg, "metrics", 'merged', 'MERGEREADSTAT' . $rH_jobIdPrefix->{$sampleName . '.' . $rH_laneInfo->{'runId'} . "_" . $rH_laneInfo->{'lane'}}, $alignedReadStatJobID, $sampleName, $command);
#       $mergeReadStatJobID = '$' . $mergeReadStatJobID;
#       $alignJobIdVarNameSample .= $mergeReadStatJobID . LoadConfig::getParam($rH_cfg, 'default', 'clusterDependencySep');
#     }
  }
  return $alignJobIdVarNameSample;
}

sub merging {
  my $depends = shift;
  my $rH_cfg = shift;
  my $sampleName = shift;
  my $rAoH_sampleLanes = shift;
  my $rAoH_seqDictionary = shift;
  my $rH_jobIdPrefix = shift;

  my $jobDependency = undef;
  if ($depends > 0) {
    $jobDependency = $globalDep{'aligning'}{$sampleName};
  }

  ##Merging
  my $inputBAM;
  my $outputBAM = 'alignment/' . $sampleName . '/' . $sampleName . '.merged.bam';
  my @alignFiles;
  my $merge = 0; # JT : Flag to see if we skip merging step or not.

  for my $rH_laneInfo (@$rAoH_sampleLanes) {
    my $laneDir = "alignment/" . $sampleName . "/run" . $rH_laneInfo->{'runId'} . "_" . $rH_laneInfo->{'lane'} . "/";
    $inputBAM = $laneDir . 'accepted_hits.bam';
    $merge++; # JT: increment flag
    push(@alignFiles, $inputBAM);
  }

  my $mergeJobId;
  if ($merge > 1) { # JT: If flag is higher than 1 (so more than one lane / sample), perform merge.
    my $rO_mergeJob = Picard::mergeFiles($rH_cfg, $sampleName, \@alignFiles, $outputBAM);
    if (!$rO_mergeJob->isUp2Date()) {
      SubmitToCluster::printSubmitCmd($rH_cfg, "mergeFiles", undef, 'MERGELANES' . $rH_jobIdPrefix ->{$sampleName}, $jobDependency, $sampleName, $rO_mergeJob);
      $mergeJobId = $rO_mergeJob->getCommandJobId(0);
    }
  } else {
    $mergeJobId = $jobDependency; # JT : update job dependency as well.
  }

  ## reorder
  if ($merge > 1) { # JT : if merge, update input file accordingly.
    $inputBAM = $outputBAM; #Update file name if it has been merged.
  }
  $outputBAM = 'alignment/' . $sampleName . '/' . $sampleName . '.merged.karyotypic.bam';
  my $rO_reorderJob = Picard::reorderSam($rH_cfg, $sampleName, $inputBAM, $outputBAM);
  if (!$rO_reorderJob->isUp2Date()) {
    SubmitToCluster::printSubmitCmd($rH_cfg, "reorderSam", undef, 'REORDER' . $rH_jobIdPrefix->{$sampleName} . 'REORDER', $mergeJobId, $sampleName, $rO_reorderJob);
  }

  ## mark duplicates
  $inputBAM = $outputBAM;
  $outputBAM = 'alignment/' . $sampleName . '/' . $sampleName . '.merged.mdup.bam';
  my $duplicatesMetricsFile = 'alignment/' . $sampleName . '/' . $sampleName . '.merged.mdup.metrics';
  my $rO_markDupJob = Picard::markDup($rH_cfg, $sampleName, $inputBAM, $outputBAM, $duplicatesMetricsFile);
  if (!$rO_markDupJob->isUp2Date()) {
    SubmitToCluster::printSubmitCmd($rH_cfg, "markDup", undef, 'MARKDUP' . $rH_jobIdPrefix->{$sampleName}, $rO_reorderJob->getCommandJobId(0), $sampleName, $rO_markDupJob);
  }
  return $rO_markDupJob->getCommandJobId(0);
}



sub alignMetrics {
  my $depends = shift;
  my $rH_cfg = shift;
  my $rHoAoH_sampleInfo = shift;
  my $rHoAoA_designGroup = shift;
  my $rAoH_seqDictionary = shift;
  my $rH_jobIdPrefix = shift;

  my $mergingDependency = undef;
  if ($depends > 0) {
    $mergingDependency = join(LoadConfig::getParam($rH_cfg, 'default', 'clusterDependencySep'), values(%{$globalDep{'merging'}}));
  }
  ## RNAseQC metrics
  mkdir $workDir . '/alignment';
  my $sampleList = $workDir . '/alignment/rnaseqc.samples.txt';
  open(RNASAMPLE, ">$sampleList") or die ("Unable to open $sampleList for writing");
  print RNASAMPLE "Sample\tBamFile\tNote\n";
  my $projectName = LoadConfig::getParam($rH_cfg, 'metricsRNA', 'projectName');
  for my $sampleName (keys %{$rHoAoH_sampleInfo}) {
    print RNASAMPLE "$sampleName\talignment/$sampleName/$sampleName.merged.mdup.bam\t$projectName\n";
  }
  close(RNASAMPLE);
  print "mkdir -p metrics/rnaseqRep/\n";
  $sampleList = 'alignment/rnaseqc.samples.txt';
  my $outputFolder = 'metrics/rnaseqRep';
  my $libraryType = LoadConfig::getParam($rH_cfg, 'default', 'libraryType');
  my $rO_job = Metrics::rnaQc($rH_cfg, $sampleList, $outputFolder, $libraryType);
  if (!$rO_job->isUp2Date()) {
    SubmitToCluster::printSubmitCmd($rH_cfg, "rnaQc", LoadConfig::getParam($rH_cfg, 'rnaQc', 'projectName'), 'METRICSRNA', $mergingDependency, undef, $rO_job);
  }

  return $rO_job->getCommandJobId(0);
}


# sub mutation {
#   my $depends = shift;
#   my $rH_cfg = shift;
#   my $sampleName = shift;
#   my $rAoH_sampleLanes = shift;
#   my $rAoH_seqDictionary = shift;
# ALIGNEDREADSTAT_JOB_ID
#   my $jobDependency = undef;
#   if ($depends > 0) {
#     $jobDependency = $globalDep{'merging'}{$sampleName};
#   }
#
#   my $inputBAM = "alignment/" . $sampleName . "/" . $sampleName . ".merged.mdup.bam";
#
#
# }


sub wiggle {
  my $depends = shift;
  my $rH_cfg = shift;
  my $sampleName = shift;
  my $rAoH_sampleLanes = shift;
  my $rAoH_seqDictionary = shift;
  my $rH_jobIdPrefix = shift;

  my $jobDependency = undef;
  if ($depends > 0) {
    $jobDependency = $globalDep{'merging'}{$sampleName};
  }

  my $inputBAM = "alignment/" . $sampleName . "/" . $sampleName . ".merged.mdup.bam";
  #testing for strand-specificity

  my $strandSPecificityInfo = LoadConfig::getParam($rH_cfg, 'align', 'strandInfo');
  my @strandJobId;
  my @outputBAM;
  my @outputBedGraph;
  my @outputWiggle;
  my @prefixJobName;
  print "mkdir -p tracks/$sampleName/ tracks/bigWig/\n";
  if ($strandSPecificityInfo ne "fr-unstranded") {
  ## strand specific
    @outputBAM = ('alignment/' . $sampleName . '/' . $sampleName . '.merged.mdup.forward.bam', 'alignment/' . $sampleName . '/' . $sampleName . '.merged.mdup.reverse.bam');
    my $rO_job = Wiggle::strandBam($rH_cfg, $sampleName, $inputBAM, \@outputBAM);
    if (!$rO_job->isUp2Date()) {
      SubmitToCluster::printSubmitCmd($rH_cfg, "wiggle", 'FORWARD', 'FSTRANDSPEC' . $rH_jobIdPrefix->{$sampleName}, $jobDependency, $sampleName, $rO_job, 0);
      push(@strandJobId, $rO_job->getCommandJobId(0));
      SubmitToCluster::printSubmitCmd($rH_cfg, "wiggle", 'REVERSE', 'RSTRANDSPEC' . $rH_jobIdPrefix->{$sampleName}, $jobDependency, $sampleName, $rO_job, 1);
      push(@strandJobId, $rO_job->getCommandJobId(1));
    }
    @outputBedGraph = ('tracks/' . $sampleName . '/' . $sampleName . '.forward.bedGraph', 'tracks/' . $sampleName . '/' . $sampleName . '.reverse.bedGraph');
    @outputWiggle = ('tracks/bigWig/' . $sampleName . '.forward.bw', 'tracks/bigWig/' . $sampleName . '.reverse.bw');
    @prefixJobName = ('FORWARD2', 'REVERSE2');
  } else {
    push(@outputBAM, $inputBAM);
    push(@strandJobId, $jobDependency);
    push(@outputBedGraph, 'tracks/' . $sampleName . '/' . $sampleName . '.bedGraph');
    push(@outputWiggle, 'tracks/bigWig/' . $sampleName . '.bw');
    push(@prefixJobName, undef);
  }
  my $wiggleJobId = undef;
  for (my $i = 0; $i <@outputBAM; $i++) {
    my $rO_job = Wiggle::graph($rH_cfg, $sampleName, $inputBAM, $outputBedGraph[$i], $outputWiggle[$i]);
    if (!$rO_job->isUp2Date()) {
      SubmitToCluster::printSubmitCmd($rH_cfg, "wiggle", $prefixJobName[$i], 'WIGGLE' . $rH_jobIdPrefix->{$sampleName}, $strandJobId[$i], $sampleName, $rO_job);
      if (!defined($wiggleJobId)) {
        $wiggleJobId = $rO_job->getCommandJobId(0);
      } else {
        $wiggleJobId .= LoadConfig::getParam($rH_cfg, 'default', 'clusterDependencySep') . $rO_job->getCommandJobId(0);
      }
    }
  }
  return $wiggleJobId;
}


sub rawCounts {
  my $depends = shift;
  my $rH_cfg = shift;
  my $sampleName = shift;
  my $rAoH_sampleLanes = shift;
  my $rAoH_seqDictionary = shift;
  my $rH_jobIdPrefix = shift;

  my $jobDependency = undef;
  if ($depends > 0) {
    $jobDependency = $globalDep{'merging'}{$sampleName};
  }
  print "mkdir -p raw_counts\n";
  my $inputBAM = 'alignment/' . $sampleName . '/' . $sampleName . '.merged.mdup.bam';
  my $sortedBAM = 'alignment/' . $sampleName . '/' . $sampleName . '.queryNameSorted.bam';
  my $inputGtf = LoadConfig::getParam($rH_cfg, 'htseq', 'referenceGtf', 1, 'filepath');
  my $outputCount = 'raw_counts/' . $sampleName . '.readcounts.csv';
  my $sortOrder = 'queryname';
  my $strandInfo;
  my $strandSPecificityInfo = LoadConfig::getParam($rH_cfg, 'align', 'strandInfo');
  if ($strandSPecificityInfo ne "fr-unstranded") {
    $strandInfo= 'reverse';
  } else {
    $strandInfo= 'no';
  }
  ## query sort the bam
  my $rO_sortJob = Picard::sortSam($rH_cfg, $sampleName, $inputBAM, $sortedBAM, $sortOrder);
  if (!$rO_sortJob->isUp2Date()) {
    SubmitToCluster::printSubmitCmd($rH_cfg, "sortSam", undef, 'QNSORT' . $rH_jobIdPrefix->{$sampleName}, $jobDependency, $sampleName, $rO_sortJob);
  }
  ## count reads
  my $rO_countJob = HtseqCount::readCountPortable($rH_cfg, $sortedBAM, $inputGtf, $outputCount, $strandInfo);
  if (!$rO_countJob->isUp2Date()) {
    SubmitToCluster::printSubmitCmd($rH_cfg, "htseq", undef, 'RAWCOUNT' . $rH_jobIdPrefix->{$sampleName}, $rO_sortJob->getCommandJobId(0), $sampleName, $rO_countJob);
  }
  return $rO_countJob->getCommandJobId(0);
}


sub rawCountsMetrics {
  my $depends = shift;
  my $rH_cfg = shift;
  my $rHoAoH_sampleInfo = shift;
  my $rHoAoA_designGroup = shift;
  my $rAoH_seqDictionary = shift;
<<<<<<< HEAD
  my $rH_jobIdPrefix = shift;

  my $metricsJobId = undef;
  my $countDependency = undef;
  my $wiggleDependency = undef;
  if ($depends > 0) {
    $countDependency = join(LoadConfig::getParam($rH_cfg, 'default', 'clusterDependencySep'), values(%{$globalDep{'rawCounts'}}));
    $wiggleDependency = join(LoadConfig::getParam($rH_cfg, 'default', 'clusterDependencySep'), values(%{$globalDep{'wiggle'}}));
  }
  #create rawcount matrix
  print "mkdir -p DGE\n";
  my $readCountDir = 'raw_counts';
  my $readcountExtension = '.readcounts.csv';
  my $outputDir = 'DGE';
  my $outputMatrix = 'rawCountMatrix.csv';
  my $rO_matrixJob = HtseqCount::refGtf2matrix($rH_cfg, LoadConfig::getParam($rH_cfg, 'htseq', 'referenceGtf', 1, 'filepath'), $readCountDir, $readcountExtension, $outputDir, $outputMatrix);
  if (!$rO_matrixJob->isUp2Date()) {
    SubmitToCluster::printSubmitCmd($rH_cfg, "metrics", 'matrix', 'MATRIX', $countDependency, undef, $rO_matrixJob);
    $metricsJobId = $rO_matrixJob->getCommandJobId(0);
  }

  ### to do outside of the wiggle function on time only
  print "mkdir -p tracks/bigWig\n";
  my $wigFolder = 'tracks/bigWig/';
  my $wigArchive = 'tracks.zip';
  my $rO_job = Wiggle::zipWig($rH_cfg, $wigFolder, $wigArchive);
  my $wigZipJobId;
  if (!$rO_job->isUp2Date()) {
    SubmitToCluster::printSubmitCmd($rH_cfg, "metrics", undef, 'WIGZIP', $wiggleDependency, undef, $rO_job);
    if (!defined($metricsJobId)) {
=======
  my $rH_jobIdPrefixe = shift;

	my $metricsJobId  = undef;
	my $countDependency = undef;
	my $wiggleDependency = undef;
	if($depends > 0) {
		$countDependency = join(LoadConfig::getParam($rH_cfg, 'default', 'clusterDependencySep'),values(%{$globalDep{'rawCounts'}}));
		$wiggleDependency = join(LoadConfig::getParam($rH_cfg, 'default', 'clusterDependencySep'),values(%{$globalDep{'wiggle'}}));
	}
	#create rawcount matrix
	print "mkdir -p DGE\n";
	my $readCountDir = 'raw_counts' ;
	my $readcountExtension = '.readcounts.csv';
	my $outputDir = 'DGE';
	my $outputMatrix = 'rawCountMatrix.csv';
	my $rO_matrixJob = HtseqCount::refGtf2matrix($rH_cfg, LoadConfig::getParam($rH_cfg, 'htseq', 'referenceGtf', 1, 'filepath'), $readCountDir, $readcountExtension, $outputDir, $outputMatrix);
	if(!$rO_matrixJob->isUp2Date()) {
		SubmitToCluster::printSubmitCmd($rH_cfg, "metrics", 'matrix', 'MATRIX', $countDependency, undef, $rO_matrixJob); 
		$metricsJobId = $rO_matrixJob->getCommandJobId(0);
	}
	
	### to do outside of the wiggle function on time only
	print "mkdir -p tracks/bigWig\n";
	my $wigFolder = 'tracks/bigWig/' ;
	my $wigArchive = 'tracks.zip' ;
	my $rO_job = Wiggle::zipWig($rH_cfg, $wigFolder, $wigArchive);
	if(!$rO_job->isUp2Date()) {
    SubmitToCluster::printSubmitCmd($rH_cfg, "metrics", undef, 'WIGZIP' , $wiggleDependency, undef, $rO_job);
    if(!defined($metricsJobId)) {
>>>>>>> f383320a
      $metricsJobId = $rO_job->getCommandJobId(0);
    } else {
      $metricsJobId .= LoadConfig::getParam($rH_cfg, 'default', 'clusterDependencySep') . $rO_job->getCommandJobId(0);
    }
<<<<<<< HEAD
  }
  ##RPKM and Saturation
  print "mkdir -p metrics/saturation\n";;
  my $countFile = 'DGE/rawCountMatrix.csv';
  my $geneSizeFile = LoadConfig::getParam($rH_cfg, 'saturation', 'geneSizeFile', 1, 'filepath');
  my $rpkmDir = 'raw_counts';
  my $saturationDir = 'metrics/saturation';

  $rO_job = Metrics::saturation($rH_cfg, $countFile, $geneSizeFile, $rpkmDir, $saturationDir);
  my $saturationJobId = undef;
  if (!$rO_job->isUp2Date()) {
    SubmitToCluster::printSubmitCmd($rH_cfg, "saturation", undef, 'RPKM', $rO_matrixJob->getCommandJobId(0), undef, $rO_job);
    if (!defined($metricsJobId)) {
=======
	}
	##RPKM and Saturation
	print "mkdir -p metrics/saturation\n";;
	my $countFile   = 'DGE/rawCountMatrix.csv';
	my $geneSizeFile     = LoadConfig::getParam($rH_cfg, 'saturation', 'geneSizeFile', 1, 'filepath');
	my $rpkmDir = 'raw_counts';
	my $saturationDir = 'metrics/saturation';
	
	$rO_job =  Metrics::saturation($rH_cfg, $countFile, $geneSizeFile, $rpkmDir, $saturationDir);
	if(!$rO_job->isUp2Date()) {
		SubmitToCluster::printSubmitCmd($rH_cfg, "saturation", undef, 'RPKM', $rO_matrixJob->getCommandJobId(0), undef, $rO_job);
    if(!defined($metricsJobId)) {
>>>>>>> f383320a
      $metricsJobId = $rO_job->getCommandJobId(0);
    } else {
      $metricsJobId .= LoadConfig::getParam($rH_cfg, 'default', 'clusterDependencySep') . $rO_job->getCommandJobId(0);
    }
  }
  return $metricsJobId;
}

sub fpkm {
  my $depends = shift;
  my $rH_cfg = shift;
  my $sampleName = shift;
  my $rAoH_sampleLanes = shift;
  my $rAoH_seqDictionary = shift;
  my $rH_jobIdPrefix = shift;

  my $jobDependency = undef;
  if ($depends > 0) {
    $jobDependency = $globalDep{'merging'}{$sampleName};
  }
  print "mkdir -p fpkm/known/$sampleName fpkm/denovo/$sampleName\n";
  my $inputBAM = 'alignment/' . $sampleName . '/' . $sampleName . '.merged.mdup.bam';
  my $outputKnown = 'fpkm/known/' . $sampleName;
  my $outputDeNovo = 'fpkm/denovo/' . $sampleName;
  my $gtfOption = '-G ' . LoadConfig::getParam($rH_cfg, 'fpkm', 'referenceGtf', 1, 'filepath');

  ## known FPKM
  my $fpkmJobId = undef;
  my $rO_fpkmKnownJob = Cufflinks::fpkm($rH_cfg, $inputBAM, $outputKnown, $gtfOption);
  if (!$rO_fpkmKnownJob->isUp2Date()) {
    SubmitToCluster::printSubmitCmd($rH_cfg, "fpkm", "KNOWN", 'FPKMK' . $rH_jobIdPrefix->{$sampleName} . 'FPKM', $jobDependency, $sampleName, $rO_fpkmKnownJob);
    $fpkmJobId = $rO_fpkmKnownJob->getCommandJobId(0);
  }
  ## denovo FPKM
  my $rO_fpkmDeNovoJob = Cufflinks::fpkm($rH_cfg, $inputBAM, $outputDeNovo, undef);
  if (!$rO_fpkmDeNovoJob->isUp2Date()) {
    SubmitToCluster::printSubmitCmd($rH_cfg, "fpkm", "DENOVO", 'FPKMD' . $rH_jobIdPrefix->{$sampleName}, $jobDependency, $sampleName, $rO_fpkmDeNovoJob);
    if (!defined($fpkmJobId)) {
      $fpkmJobId = $rO_fpkmDeNovoJob->getCommandJobId(0);
    } else {
      $fpkmJobId .= LoadConfig::getParam($rH_cfg, 'default', 'clusterDependencySep') . $rO_fpkmDeNovoJob->getCommandJobId(0);
    }
  }
  return $fpkmJobId;
}


sub cuffdiff {
  my $depends = shift;
  my $rH_cfg = shift;
  my $rHoAoH_sampleInfo = shift;
  my $rHoAoA_designGroup = shift;
  my $rAoH_seqDictionary = shift;
  my $rH_jobIdPrefix = shift;

  my $jobDependency = undef;
  if ($depends > 0 and values(%{$globalDep{'fpkm'}}) > 0) {
    $jobDependency = join(LoadConfig::getParam($rH_cfg, 'default', 'clusterDependencySep'), values(%{$globalDep{'fpkm'}}));
  }

  if (!defined($rHoAoA_designGroup)) {
    die ("A design is needed for the cuffdiff step\n");
  }

<<<<<<< HEAD
  print "mkdir -p cuffdiff/known cuffdiff/denovo\n";
  ## create the list of deNovo gtf to merge
  mkdir $workDir . '/fpkm';
  mkdir $workDir . '/fpkm/denovo/';
  my $mergeListFile = $workDir . '/fpkm/denovo/gtfMerge.list';
  my @compareList;
  open(MERGEF, ">$mergeListFile") or die ("Unable to open $mergeListFile for wrtting");
  ##iterate over sample
  for my $sampleName (keys %{$rHoAoH_sampleInfo}) {
    my $gtfFile = 'fpkm/denovo/' . $sampleName . '/transcripts.gtf';
    push(@compareList, 'fpkm/denovo/' . $sampleName . '/transcripts.gtf');
    print MERGEF $gtfFile;
    print MERGEF "\n";
  }
  close($mergeListFile);
  ##merge denovo transcript in one gtf file
  my $outputPathDeNovo = 'fpkm/denovo/allSample';
  my $rO_job = Cufflinks::cuffcompare($rH_cfg, \@compareList, $outputPathDeNovo, $mergeListFile);
  if (!$rO_job->isUp2Date()) {
    SubmitToCluster::printSubmitCmd($rH_cfg, "cuffcompare", "MERGE", 'GTFCOMPARE', $jobDependency, undef, $rO_job);
  }
  my $gtfDnMerged = 'fpkm/denovo/merged.gtf';
  my $gtfDnFormatMerged = 'fpkm/denovo/formated.merged.gtf';
#  $command = Cufflinks::mergeGtfFormat($rH_cfg, $gtfDnMerged, $gtfDnFormatMerged);
#  my $formatJobId;
#  if (defined($command) && length($command) > 0) {
#    $formatJobId= SubmitToCluster::printSubmitCmd($rH_cfg, "default", "FORMAT", 'GTFFORMAT', $cuffmergeJobId, undef, $command);
#    $formatJobId= '$' . $formatJobId;
#    $cuffJobID = $formatJobId . LoadConfig::getParam($rH_cfg, 'default', 'clusterDependencySep');
#  }
  ##iterate over design
  my $cuffddiffJobId = undef;
  for my $design (keys %{$rHoAoA_designGroup}) {
    mkdir $workDir;
    mkdir $workDir . '/cuffdiff';
    my $numberGroups = @{$rHoAoA_designGroup->{$design}};
    ##iterate over group
    my @groupInuptFiles;
    for (my $i = 0; $i < $numberGroups; $i++) {
      ##iterate over samples in the design
      my $numberSample = @{$rHoAoA_designGroup->{$design}->[$i]};
      my $bamfile = ' ';
      for (my $j = 0; $j < $numberSample; $j++) {
        $bamfile .= 'alignment/' . $rHoAoA_designGroup->{$design}->[$i]->[$j] . '/' . $rHoAoA_designGroup->{$design}->[$i]->[$j] . '.merged.mdup.bam' .',';
      }
      $bamfile = substr $bamfile, 0, -1;
      push(@groupInuptFiles, $bamfile);
    }

    my $outputPathKnown = 'cuffdiff/known/' . $design;
    ##cuffdiff known
    $rO_job = Cufflinks::cuffdiff($rH_cfg, \@groupInuptFiles, $outputPathKnown, LoadConfig::getParam($rH_cfg, 'cuffdiff', 'referenceGtf', 1, 'filepath'));
    if (!$rO_job->isUp2Date()) {
      my $diffJobId = SubmitToCluster::printSubmitCmd($rH_cfg, "cuffdiff", "KNOWN", 'CUFFDIFFK' . $rH_jobIdPrefix->{$design}, $jobDependency, $design, $rO_job);
      if (!defined($cuffddiffJobId)) {
=======
	print "mkdir -p cuffdiff/known cuffdiff/denovo\n";
	## create the list of deNovo gtf to merge
	mkdir $workDir .'/fpkm';
	mkdir $workDir .'/fpkm/denovo/';
	my $mergeListFile = $workDir .'/fpkm/denovo/gtfMerge.list';
	my @compareList;
	open(MERGEF, ">$mergeListFile") or  die ("Unable to open $mergeListFile for wrtting") ;
	##iterate over sample
	for my $sampleName (keys %{$rHoAoH_sampleInfo}) {
	    my $gtfFile = 'fpkm/denovo/' .$sampleName .'/transcripts.gtf' ;
	    push(@compareList, 'fpkm/denovo/' .$sampleName .'/transcripts.gtf');
 	    print MERGEF $gtfFile;
	    print MERGEF "\n";
	}
	close($mergeListFile);
	##merge denovo transcript in one  gtf file
 	my $outputPathDeNovo = 'fpkm/denovo/allSample' ;
 	my $rO_job = Cufflinks::cuffcompare($rH_cfg, \@compareList, $outputPathDeNovo, $mergeListFile);
 	if(!$rO_job->isUp2Date()) {
 	    SubmitToCluster::printSubmitCmd($rH_cfg, "cuffcompare", "MERGE", 'GTFCOMPARE', $jobDependency, undef, $rO_job);
 	}
# 	my $gtfDnMerged = 'fpkm/denovo/merged.gtf';
# 	my $gtfDnFormatMerged = 'fpkm/denovo/formated.merged.gtf';
#	$command = Cufflinks::mergeGtfFormat($rH_cfg, $gtfDnMerged, $gtfDnFormatMerged);
# 	my $formatJobId;
# 	if(defined($command) && length($command) > 0) {
# 	    $formatJobId= SubmitToCluster::printSubmitCmd($rH_cfg, "default", "FORMAT", 'GTFFORMAT', $cuffmergeJobId, undef, $command);
# 	    $formatJobId= '$' .$formatJobId;
#	    $cuffJobID = $formatJobId .LoadConfig::getParam($rH_cfg, 'default', 'clusterDependencySep');
# 	}
	##iterate over design
	my $cuffddiffJobId = undef;
	for my $design (keys %{$rHoAoA_designGroup}) {
		mkdir $workDir;
		mkdir $workDir .'/cuffdiff';
		my $numberGroups = @{$rHoAoA_designGroup->{$design}} ;
		##iterate over group
		my @groupInuptFiles;
		for (my $i = 0;   $i < $numberGroups; $i++) {
			##iterate over samples in the design
			my $numberSample =  @{$rHoAoA_designGroup->{$design}->[$i]};
			my $bamfile = ' ';
			for (my $j = 0;   $j < $numberSample; $j++) {
				$bamfile .= 'alignment/' .$rHoAoA_designGroup->{$design}->[$i]->[$j] . '/' .$rHoAoA_designGroup->{$design}->[$i]->[$j] . '.merged.mdup.bam' .',' ;
			}
			$bamfile = substr $bamfile, 0, -1 ;
			push(@groupInuptFiles,$bamfile);
		}

		my $outputPathKnown = 'cuffdiff/known/' .$design;
		##cuffdiff known
		$rO_job = Cufflinks::cuffdiff($rH_cfg,\@groupInuptFiles,$outputPathKnown,LoadConfig::getParam($rH_cfg, 'cuffdiff','referenceGtf', 1, 'filepath'));
		if(!$rO_job->isUp2Date()) {
			my $diffJobId = SubmitToCluster::printSubmitCmd($rH_cfg, "cuffdiff", "KNOWN",  'CUFFDIFFK' .$rH_jobIdPrefixe ->{$design} , $jobDependency, $design, $rO_job);
      if(!defined($cuffddiffJobId)){
>>>>>>> f383320a
        $cuffddiffJobId = $rO_job->getCommandJobId(0);
      } else {
        $cuffddiffJobId .= LoadConfig::getParam($rH_cfg, 'default', 'clusterDependencySep') . $rO_job->getCommandJobId(0);
      }
    }
  }
  $rO_job = Cufflinks::mergeCuffdiffRes($rH_cfg, $designFilePath, 'cuffdiff', 'fpkm');
  if (!$rO_job->isUp2Date()) {
    SubmitToCluster::printSubmitCmd($rH_cfg, "default", "MERGE_RES", 'CUFF_MERGE_RES', $cuffddiffJobId, undef, $rO_job);
  }
  return $rO_job->getCommandJobId(0);
}


sub dge {
  my $depends = shift;
  my $rH_cfg = shift;
  my $rHoAoH_sampleInfo = shift;
  my $rHoAoA_designGroup = shift;
  my $rAoH_seqDictionary = shift;
  my $rH_jobIdPrefix = shift;

  my $jobDependency = undef;
  if ($depends > 0) {
    $jobDependency = $globalDep{'rawCountsMetrics'}{'rawCountsMetrics'};
  }

  my $countMatrix = 'DGE/rawCountMatrix.csv';
  my $outputDir = 'DGE';

  if (!defined($rHoAoA_designGroup)) {
    die ("A design is needed for the dge step\n");
  }

  ## edgeR
  my $rO_job = DiffExpression::edgerPortable($rH_cfg, $designFilePath, $countMatrix, $outputDir);
  if (!$rO_job->isUp2Date()) {
    SubmitToCluster::printSubmitCmd($rH_cfg, "diffExpress", 'edger', 'EDGER', $jobDependency, undef, $rO_job);
  }

  ## DESeq
  my $rO_deseqJob = DiffExpression::deseq($rH_cfg, $designFilePath, $countMatrix, $outputDir);
  if (!$rO_deseqJob->isUp2Date()) {
    SubmitToCluster::printSubmitCmd($rH_cfg, "diffExpress", 'deseq', 'DESEQ', $rO_job->getCommandJobId(0), undef, $rO_deseqJob);
  }

  return $rO_deseqJob->getCommandJobId(0);
}

sub goseq {
  my $depends = shift;
  my $rH_cfg = shift;
  my $rHoAoH_sampleInfo = shift;
  my $rHoAoA_designGroup = shift;
  my $rAoH_seqDictionary = shift;
  my $rH_jobIdPrefix = shift;

  my $cuffdiffDependency = undef;
  my $dgeDependency = undef;
  if ($depends > 0) {
    $cuffdiffDependency = $globalDep{'cuffdiff'}{'cuffdiff'};
    $dgeDependency = $globalDep{'dge'}{'dge'};
  }

  if (!defined($rHoAoA_designGroup)) {
    die ("A design is needed for the goseq step\n");
  }

  my $columnsCuff = LoadConfig::getParam($rH_cfg, 'diffExpress', 'cuffRescolumns');
  my $columnsDge = LoadConfig::getParam($rH_cfg, 'diffExpress', 'dgeRescolumns');
  my $goseqJobId = undef;
  for my $design (keys %{$rHoAoA_designGroup}) {
    ## goseq for cuffdiff known results
    my $resultFileCuff = 'cuffdiff/known/' . $design . '/isoform_exp.diff';
    my $outputFileCuff = 'cuffdiff/known/' . $design . '/gene_ontology_results.csv';
    my $rO_job = DiffExpression::goseq($rH_cfg, $resultFileCuff, $outputFileCuff, $columnsCuff);
    if (!$rO_job->isUp2Date()) {
      SubmitToCluster::printSubmitCmd($rH_cfg, "goseq", "CUFFLINKS", 'GOCUFFDIFF' . $rH_jobIdPrefix->{$design}, $cuffdiffDependency, $design, $rO_job);
      if (!defined($goseqJobId)) {
        $goseqJobId = $rO_job->getCommandJobId(0);
      } else {
        $goseqJobId .= LoadConfig::getParam($rH_cfg, 'default', 'clusterDependencySep') . $rO_job->getCommandJobId(0);
      }
    }
    ## goseq for dge results
    my $resultFileDge = 'DGE/' . $design . '/dge_results.csv';
    my $outputFileDge = 'DGE/' . $design . '/gene_ontology_results.csv';
    $rO_job = DiffExpression::goseq($rH_cfg, $resultFileDge, $outputFileDge, $columnsDge);
    if (!$rO_job->isUp2Date()) {
      SubmitToCluster::printSubmitCmd($rH_cfg, "goseq", "DESEQ", 'GODGE' . $rH_jobIdPrefix->{$design}, $dgeDependency, $design, $rO_job);
      if (!defined($goseqJobId)) {
        $goseqJobId = $rO_job->getCommandJobId(0);
      } else {
        $goseqJobId .= LoadConfig::getParam($rH_cfg, 'default', 'clusterDependencySep') . $rO_job->getCommandJobId(0);
      }
    }
  }
  return $goseqJobId;
}

sub exploratory {
  my $depends = shift;
  my $rH_cfg = shift;
  my $rHoAoH_sampleInfo = shift;
  my $rHoAoA_designGroup = shift;
  my $rAoH_seqDictionary = shift;
  my $rH_jobIdPrefix = shift;

  my $jobDependency = undef;
  if ($depends > 0 and values(%{$globalDep{'fpkm'}}) > 0) {
    $jobDependency = join(LoadConfig::getParam($rH_cfg, 'default', 'clusterDependencySep'), values(%{$globalDep{'fpkm'}}));
    if ($depends > 0 and values(%{$globalDep{'rawCountsMetrics'}}) > 0) {
      $jobDependency .= LoadConfig::getParam($rH_cfg, 'default', 'clusterDependencySep') . $globalDep{'rawCountsMetrics'}{'rawCountsMetrics'};
    }
  }

  print "mkdir -p exploratory\n";

  # Call gqSeqUtils::exploratoryAnalysis()
  # sub exploratoryRnaAnalysis {
  #         my $rH_cfg        = shift;
  #         my $readSetSheet  = shift;
  #         my $workDir       = shift;
  #         my $configFile    = shift;
  #
  my $rO_job = GqSeqUtils::exploratoryRnaAnalysis($rH_cfg, $readSetSheet, $workDir, $configFile);
  if (!$rO_job->isUp2Date()) {
    SubmitToCluster::printSubmitCmd($rH_cfg, "exploratory", 'exploratoryAnalysis', 'exploratoryAnalysis', $jobDependency, undef, $rO_job);
  }

  return $rO_job->getCommandJobId(0);
}

sub deliverable {
<<<<<<< HEAD
  my $depends = shift;
  my $rH_cfg = shift;
  my $rHoAoH_sampleInfo = shift;
  my $rHoAoA_designGroup = shift;
  my $rAoH_seqDictionary = shift;
  my $rH_jobIdPrefix = shift;

  my $jobDependency;
  if ($depends > 0) {
    my $trimDependency = $globalDep{'trimMetrics'}{'trimMetrics'};
    if (defined($trimDependency) && length($trimDependency) > 0) {
      $jobDependency .= $trimDependency . LoadConfig::getParam($rH_cfg, 'default', 'clusterDependencySep');
    }
    my $alignDependency = $globalDep{'alignMetrics'}{'alignMetrics'};
    if (defined($alignDependency) && length($alignDependency) > 0) {
      $jobDependency .= $alignDependency . LoadConfig::getParam($rH_cfg, 'default', 'clusterDependencySep');
    }
    my $goDependency = $globalDep{'goseq'}{'goseq'};
    if (defined($goDependency) && length($goDependency) > 0) {
      $jobDependency .= $goDependency . LoadConfig::getParam($rH_cfg, 'default', 'clusterDependencySep');
    }
  }

  if (defined($jobDependency) && length($jobDependency) > 0) {
    $jobDependency = substr $jobDependency, 0, -1;
  }

  my $rO_job = GqSeqUtils::clientReport($rH_cfg, $configFile, $workDir, 'RNAseq');
  my $deliverableJobId = undef;
  if (!$rO_job->isUp2Date()) {
=======
	my $depends = shift;
	my $rH_cfg = shift;
	my $rHoAoH_sampleInfo = shift;
	my $rHoAoA_designGroup   = shift;
	my $rAoH_seqDictionary = shift;
	my $rH_jobIdPrefixe = shift;

	my $jobDependency ;
	if($depends > 0) {
		my $trimDependency = $globalDep{'trimMetrics'}{'trimMetrics'};
                if (defined($trimDependency) && length($trimDependency) > 0) {
                         $jobDependency .= $trimDependency .LoadConfig::getParam($rH_cfg, 'default', 'clusterDependencySep');
                }
		my $alignDependency = $globalDep{'alignMetrics'}{'alignMetrics'};
		if (defined($alignDependency) && length($alignDependency) > 0) {
                         $jobDependency .= $alignDependency .LoadConfig::getParam($rH_cfg, 'default', 'clusterDependencySep');
                }
		my $goDependency = $globalDep{'goseq'}{'goseq'};
		if (defined($goDependency) && length($goDependency) > 0) {
			 $jobDependency .= $goDependency .LoadConfig::getParam($rH_cfg, 'default', 'clusterDependencySep');
		}
	}

	if (defined($jobDependency) && length($jobDependency) > 0) {
    $jobDependency = substr $jobDependency, 0, -1 ;
  }

	my $rO_job = GqSeqUtils::clientReport($rH_cfg,  $configFile, $workDir, 'RNAseq') ;
  if(!$rO_job->isUp2Date()) {
>>>>>>> f383320a
    print "mkdir -p deliverable\n";
    SubmitToCluster::printSubmitCmd($rH_cfg, "deliverable", 'REPORT', 'RNAREPORT', $jobDependency, undef, $rO_job);
  }

  return $rO_job->getCommandJobId(0);
}

1;<|MERGE_RESOLUTION|>--- conflicted
+++ resolved
@@ -219,7 +219,6 @@
   my $rHoAoA_designGroup;
   if (defined($designFilePath)) {
     $designFilePath = abs_path($designFilePath);
-<<<<<<< HEAD
     ##get design groups
     $rHoAoA_designGroup = Cufflinks::getDesign(\%cfg, $designFilePath);
   }
@@ -250,9 +249,6 @@
   }
 
   SubmitToCluster::initPipeline($workDir);
-
-  my $latestBam;
-
 
   for (my $current = $opts{'s'} - 1; $current <= ($opts{'e'} - 1); $current++) {
     my $fname = $steps[$current]->{'name'};
@@ -275,61 +271,6 @@
       }
     }
   }
-=======
-	  ##get design groups
-	  $rHoAoA_designGroup = Cufflinks::getDesign(\%cfg,$designFilePath);
-  }
-	$workDir = abs_path($opts{'w'});
-	$configFile =  abs_path($opts{'c'});
-	$readSetSheet =  abs_path($opts{'n'}); 
-
-	
-	#generate sample jobIdprefix
-	my $cpt = 1;
-	
-	for my $sampleName (keys %{$rHoAoH_sampleInfo}) {
-		my $cpt2=1;
-		$jobIdVarPrefix{$sampleName} = $cpt;
-		my $rAoH_sampleLanes = $rHoAoH_sampleInfo->{$sampleName};
-		for my $rH_laneInfo (@$rAoH_sampleLanes) {
-			$jobIdVarPrefix{$sampleName .'.' .$rH_laneInfo->{'runId'} . "_" . $rH_laneInfo->{'lane'}} = $cpt.'_'.$cpt2;
-			$cpt2++;
-		}
-		$cpt++;
-	}
-	#generate design jobIdprefix
-	if(defined($rHoAoA_designGroup)) {
-  	for my $designName (keys %{$rHoAoA_designGroup}) {
-	  	$jobIdVarPrefix{$designName} = $cpt;
-		  $cpt++;
-  	}
-  }
-	
-	SubmitToCluster::initPipeline($workDir);
-
-	for(my $current = $opts{'s'}-1; $current <= ($opts{'e'}-1); $current++) {
-		my $fname = $steps[$current]->{'name'};
-		my $loopType = $steps[$current]->{'stepLoop'};
-		my $subref = \&$fname;
-		if ($loopType eq 'sample') {
-			for my $sampleName (keys %{$rHoAoH_sampleInfo}) {
-			my $rAoH_sampleLanes = $rHoAoH_sampleInfo->{$sampleName};
-			# Tests for the first step in the list. Used for dependencies.
-			my $jobIdVar = &$subref($current != ($opts{'s'}-1), \%cfg, $sampleName, $rAoH_sampleLanes, $rAoH_seqDictionary, \%jobIdVarPrefix);
-			if (defined($jobIdVar)) {
-				$globalDep{$fname}->{$sampleName} = $jobIdVar;
-			}
-			}
-		}
-		else {
-			# Tests for the first step in the list. Used for dependencies.
-			my $jobIdVar = &$subref($current != ($opts{'s'}-1), \%cfg, $rHoAoH_sampleInfo, $rHoAoA_designGroup, $rAoH_seqDictionary, \%jobIdVarPrefix);
-			if (defined($jobIdVar)) {
-				$globalDep{$fname}->{$fname} = $jobIdVar;
-			}
-		}
-	}  
->>>>>>> f383320a
 }
 
 sub trimming {
@@ -371,7 +312,6 @@
 
 
 sub trimMetrics {
-<<<<<<< HEAD
   my $depends = shift;
   my $rH_cfg = shift;
   my $rHoAoH_sampleInfo = shift;
@@ -394,29 +334,6 @@
     SubmitToCluster::printSubmitCmd($rH_cfg, "trimMetrics", undef, 'TRIMMETRICS', $trimmingDependency, undef, $rO_job);
   }
   return $rO_job->getCommandJobId(0);
-=======
-	my $depends = shift;
-	my $rH_cfg = shift;
-	my $rHoAoH_sampleInfo = shift;
-	my $rHoAoA_designGroup  = shift;
-	my $rAoH_seqDictionary = shift;
-	my $rH_jobIdPrefixe = shift;
-
-	my $libraryType = LoadConfig::getParam($rH_cfg, 'default', 'libraryType');
-	my $trimmingDependency = undef;
-	if($depends > 0) {
-		$trimmingDependency = join(LoadConfig::getParam($rH_cfg, 'default', 'clusterDependencySep'),values(%{$globalDep{'trimming'}}));
-	}
-	print "mkdir -p metrics/\n";
-	my $folder = 'reads';
-	my $pattern = 'trim.stats.csv';
-	my $ouputFile = 'metrics/trimming.stats';
-	my $rO_job = Metrics::mergeTrimmomaticStats($rH_cfg,  $libraryType, $pattern, $folder, $ouputFile);
-	if(!$rO_job->isUp2Date()) {
-		SubmitToCluster::printSubmitCmd($rH_cfg, "trimMetrics", undef, 'TRIMMETRICS', $trimmingDependency, undef, $rO_job);
-	}
-	return $rO_job->getCommandJobId(0);
->>>>>>> f383320a
 }
 
 sub aligning {
@@ -701,7 +618,6 @@
   my $rHoAoH_sampleInfo = shift;
   my $rHoAoA_designGroup = shift;
   my $rAoH_seqDictionary = shift;
-<<<<<<< HEAD
   my $rH_jobIdPrefix = shift;
 
   my $metricsJobId = undef;
@@ -732,42 +648,10 @@
   if (!$rO_job->isUp2Date()) {
     SubmitToCluster::printSubmitCmd($rH_cfg, "metrics", undef, 'WIGZIP', $wiggleDependency, undef, $rO_job);
     if (!defined($metricsJobId)) {
-=======
-  my $rH_jobIdPrefixe = shift;
-
-	my $metricsJobId  = undef;
-	my $countDependency = undef;
-	my $wiggleDependency = undef;
-	if($depends > 0) {
-		$countDependency = join(LoadConfig::getParam($rH_cfg, 'default', 'clusterDependencySep'),values(%{$globalDep{'rawCounts'}}));
-		$wiggleDependency = join(LoadConfig::getParam($rH_cfg, 'default', 'clusterDependencySep'),values(%{$globalDep{'wiggle'}}));
-	}
-	#create rawcount matrix
-	print "mkdir -p DGE\n";
-	my $readCountDir = 'raw_counts' ;
-	my $readcountExtension = '.readcounts.csv';
-	my $outputDir = 'DGE';
-	my $outputMatrix = 'rawCountMatrix.csv';
-	my $rO_matrixJob = HtseqCount::refGtf2matrix($rH_cfg, LoadConfig::getParam($rH_cfg, 'htseq', 'referenceGtf', 1, 'filepath'), $readCountDir, $readcountExtension, $outputDir, $outputMatrix);
-	if(!$rO_matrixJob->isUp2Date()) {
-		SubmitToCluster::printSubmitCmd($rH_cfg, "metrics", 'matrix', 'MATRIX', $countDependency, undef, $rO_matrixJob); 
-		$metricsJobId = $rO_matrixJob->getCommandJobId(0);
-	}
-	
-	### to do outside of the wiggle function on time only
-	print "mkdir -p tracks/bigWig\n";
-	my $wigFolder = 'tracks/bigWig/' ;
-	my $wigArchive = 'tracks.zip' ;
-	my $rO_job = Wiggle::zipWig($rH_cfg, $wigFolder, $wigArchive);
-	if(!$rO_job->isUp2Date()) {
-    SubmitToCluster::printSubmitCmd($rH_cfg, "metrics", undef, 'WIGZIP' , $wiggleDependency, undef, $rO_job);
-    if(!defined($metricsJobId)) {
->>>>>>> f383320a
       $metricsJobId = $rO_job->getCommandJobId(0);
     } else {
       $metricsJobId .= LoadConfig::getParam($rH_cfg, 'default', 'clusterDependencySep') . $rO_job->getCommandJobId(0);
     }
-<<<<<<< HEAD
   }
   ##RPKM and Saturation
   print "mkdir -p metrics/saturation\n";;
@@ -781,20 +665,6 @@
   if (!$rO_job->isUp2Date()) {
     SubmitToCluster::printSubmitCmd($rH_cfg, "saturation", undef, 'RPKM', $rO_matrixJob->getCommandJobId(0), undef, $rO_job);
     if (!defined($metricsJobId)) {
-=======
-	}
-	##RPKM and Saturation
-	print "mkdir -p metrics/saturation\n";;
-	my $countFile   = 'DGE/rawCountMatrix.csv';
-	my $geneSizeFile     = LoadConfig::getParam($rH_cfg, 'saturation', 'geneSizeFile', 1, 'filepath');
-	my $rpkmDir = 'raw_counts';
-	my $saturationDir = 'metrics/saturation';
-	
-	$rO_job =  Metrics::saturation($rH_cfg, $countFile, $geneSizeFile, $rpkmDir, $saturationDir);
-	if(!$rO_job->isUp2Date()) {
-		SubmitToCluster::printSubmitCmd($rH_cfg, "saturation", undef, 'RPKM', $rO_matrixJob->getCommandJobId(0), undef, $rO_job);
-    if(!defined($metricsJobId)) {
->>>>>>> f383320a
       $metricsJobId = $rO_job->getCommandJobId(0);
     } else {
       $metricsJobId .= LoadConfig::getParam($rH_cfg, 'default', 'clusterDependencySep') . $rO_job->getCommandJobId(0);
@@ -859,7 +729,6 @@
     die ("A design is needed for the cuffdiff step\n");
   }
 
-<<<<<<< HEAD
   print "mkdir -p cuffdiff/known cuffdiff/denovo\n";
   ## create the list of deNovo gtf to merge
   mkdir $workDir . '/fpkm';
@@ -881,8 +750,8 @@
   if (!$rO_job->isUp2Date()) {
     SubmitToCluster::printSubmitCmd($rH_cfg, "cuffcompare", "MERGE", 'GTFCOMPARE', $jobDependency, undef, $rO_job);
   }
-  my $gtfDnMerged = 'fpkm/denovo/merged.gtf';
-  my $gtfDnFormatMerged = 'fpkm/denovo/formated.merged.gtf';
+#  my $gtfDnMerged = 'fpkm/denovo/merged.gtf';
+#  my $gtfDnFormatMerged = 'fpkm/denovo/formated.merged.gtf';
 #  $command = Cufflinks::mergeGtfFormat($rH_cfg, $gtfDnMerged, $gtfDnFormatMerged);
 #  my $formatJobId;
 #  if (defined($command) && length($command) > 0) {
@@ -915,63 +784,6 @@
     if (!$rO_job->isUp2Date()) {
       my $diffJobId = SubmitToCluster::printSubmitCmd($rH_cfg, "cuffdiff", "KNOWN", 'CUFFDIFFK' . $rH_jobIdPrefix->{$design}, $jobDependency, $design, $rO_job);
       if (!defined($cuffddiffJobId)) {
-=======
-	print "mkdir -p cuffdiff/known cuffdiff/denovo\n";
-	## create the list of deNovo gtf to merge
-	mkdir $workDir .'/fpkm';
-	mkdir $workDir .'/fpkm/denovo/';
-	my $mergeListFile = $workDir .'/fpkm/denovo/gtfMerge.list';
-	my @compareList;
-	open(MERGEF, ">$mergeListFile") or  die ("Unable to open $mergeListFile for wrtting") ;
-	##iterate over sample
-	for my $sampleName (keys %{$rHoAoH_sampleInfo}) {
-	    my $gtfFile = 'fpkm/denovo/' .$sampleName .'/transcripts.gtf' ;
-	    push(@compareList, 'fpkm/denovo/' .$sampleName .'/transcripts.gtf');
- 	    print MERGEF $gtfFile;
-	    print MERGEF "\n";
-	}
-	close($mergeListFile);
-	##merge denovo transcript in one  gtf file
- 	my $outputPathDeNovo = 'fpkm/denovo/allSample' ;
- 	my $rO_job = Cufflinks::cuffcompare($rH_cfg, \@compareList, $outputPathDeNovo, $mergeListFile);
- 	if(!$rO_job->isUp2Date()) {
- 	    SubmitToCluster::printSubmitCmd($rH_cfg, "cuffcompare", "MERGE", 'GTFCOMPARE', $jobDependency, undef, $rO_job);
- 	}
-# 	my $gtfDnMerged = 'fpkm/denovo/merged.gtf';
-# 	my $gtfDnFormatMerged = 'fpkm/denovo/formated.merged.gtf';
-#	$command = Cufflinks::mergeGtfFormat($rH_cfg, $gtfDnMerged, $gtfDnFormatMerged);
-# 	my $formatJobId;
-# 	if(defined($command) && length($command) > 0) {
-# 	    $formatJobId= SubmitToCluster::printSubmitCmd($rH_cfg, "default", "FORMAT", 'GTFFORMAT', $cuffmergeJobId, undef, $command);
-# 	    $formatJobId= '$' .$formatJobId;
-#	    $cuffJobID = $formatJobId .LoadConfig::getParam($rH_cfg, 'default', 'clusterDependencySep');
-# 	}
-	##iterate over design
-	my $cuffddiffJobId = undef;
-	for my $design (keys %{$rHoAoA_designGroup}) {
-		mkdir $workDir;
-		mkdir $workDir .'/cuffdiff';
-		my $numberGroups = @{$rHoAoA_designGroup->{$design}} ;
-		##iterate over group
-		my @groupInuptFiles;
-		for (my $i = 0;   $i < $numberGroups; $i++) {
-			##iterate over samples in the design
-			my $numberSample =  @{$rHoAoA_designGroup->{$design}->[$i]};
-			my $bamfile = ' ';
-			for (my $j = 0;   $j < $numberSample; $j++) {
-				$bamfile .= 'alignment/' .$rHoAoA_designGroup->{$design}->[$i]->[$j] . '/' .$rHoAoA_designGroup->{$design}->[$i]->[$j] . '.merged.mdup.bam' .',' ;
-			}
-			$bamfile = substr $bamfile, 0, -1 ;
-			push(@groupInuptFiles,$bamfile);
-		}
-
-		my $outputPathKnown = 'cuffdiff/known/' .$design;
-		##cuffdiff known
-		$rO_job = Cufflinks::cuffdiff($rH_cfg,\@groupInuptFiles,$outputPathKnown,LoadConfig::getParam($rH_cfg, 'cuffdiff','referenceGtf', 1, 'filepath'));
-		if(!$rO_job->isUp2Date()) {
-			my $diffJobId = SubmitToCluster::printSubmitCmd($rH_cfg, "cuffdiff", "KNOWN",  'CUFFDIFFK' .$rH_jobIdPrefixe ->{$design} , $jobDependency, $design, $rO_job);
-      if(!defined($cuffddiffJobId)){
->>>>>>> f383320a
         $cuffddiffJobId = $rO_job->getCommandJobId(0);
       } else {
         $cuffddiffJobId .= LoadConfig::getParam($rH_cfg, 'default', 'clusterDependencySep') . $rO_job->getCommandJobId(0);
@@ -1106,7 +918,6 @@
 }
 
 sub deliverable {
-<<<<<<< HEAD
   my $depends = shift;
   my $rH_cfg = shift;
   my $rHoAoH_sampleInfo = shift;
@@ -1137,37 +948,6 @@
   my $rO_job = GqSeqUtils::clientReport($rH_cfg, $configFile, $workDir, 'RNAseq');
   my $deliverableJobId = undef;
   if (!$rO_job->isUp2Date()) {
-=======
-	my $depends = shift;
-	my $rH_cfg = shift;
-	my $rHoAoH_sampleInfo = shift;
-	my $rHoAoA_designGroup   = shift;
-	my $rAoH_seqDictionary = shift;
-	my $rH_jobIdPrefixe = shift;
-
-	my $jobDependency ;
-	if($depends > 0) {
-		my $trimDependency = $globalDep{'trimMetrics'}{'trimMetrics'};
-                if (defined($trimDependency) && length($trimDependency) > 0) {
-                         $jobDependency .= $trimDependency .LoadConfig::getParam($rH_cfg, 'default', 'clusterDependencySep');
-                }
-		my $alignDependency = $globalDep{'alignMetrics'}{'alignMetrics'};
-		if (defined($alignDependency) && length($alignDependency) > 0) {
-                         $jobDependency .= $alignDependency .LoadConfig::getParam($rH_cfg, 'default', 'clusterDependencySep');
-                }
-		my $goDependency = $globalDep{'goseq'}{'goseq'};
-		if (defined($goDependency) && length($goDependency) > 0) {
-			 $jobDependency .= $goDependency .LoadConfig::getParam($rH_cfg, 'default', 'clusterDependencySep');
-		}
-	}
-
-	if (defined($jobDependency) && length($jobDependency) > 0) {
-    $jobDependency = substr $jobDependency, 0, -1 ;
-  }
-
-	my $rO_job = GqSeqUtils::clientReport($rH_cfg,  $configFile, $workDir, 'RNAseq') ;
-  if(!$rO_job->isUp2Date()) {
->>>>>>> f383320a
     print "mkdir -p deliverable\n";
     SubmitToCluster::printSubmitCmd($rH_cfg, "deliverable", 'REPORT', 'RNAREPORT', $jobDependency, undef, $rO_job);
   }
