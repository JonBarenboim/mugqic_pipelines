--- conflicted
+++ resolved
@@ -162,12 +162,7 @@
 		$cpt++;
 	}
 	
-<<<<<<< HEAD
-	#print "cd $workDirectory \n";
-	SubmitToCluster::initPipeline($workDirectory);
-=======
 	SubmitToCluster::initPipeline($workDir);
->>>>>>> 24459567
 
 	my $latestBam;
 
@@ -215,11 +210,7 @@
 # 		my $command = Metrics::readStats($rH_cfg,$inputFile,$outputFile,'fastq',$libraryType);
 # 		my $rawReadStatJobID = undef;
 # 		if(defined($command) && length($command) > 0) {
-<<<<<<< HEAD
-# 			$rawReadStatJobID = SubmitToCluster::printSubmitCmd($rH_cfg, "metrics", 'raw', 'RAWREADSTAT' .$rH_jobIdPrefixe ->{$sampleName .'.' .$rH_laneInfo->{'runId'} . "_" . $rH_laneInfo->{'lane'}} , undef, $sampleName, $command, $workDirectory);
-=======
 # 			$rawReadStatJobID = SubmitToCluster::printSubmitCmd($rH_cfg, "metrics", 'raw', 'RAWREADSTAT' .$rH_jobIdPrefixe ->{$sampleName .'.' .$rH_laneInfo->{'runId'} . "_" . $rH_laneInfo->{'lane'}} , undef, $sampleName, $command, $workDir);
->>>>>>> 24459567
 # 			$rawReadStatJobID = '$'.$rawReadStatJobID;
 # 		}
 # 		
@@ -241,11 +232,7 @@
 		my $rH_trimDetails = Trimmomatic::trim($rH_cfg, $sampleName, $rH_laneInfo, $laneDir);
 		my $trimJobIdVarNameLane=undef;
 		if(length($rH_trimDetails->{'command'}) > 0) {
-<<<<<<< HEAD
-			$trimJobIdVarNameLane = SubmitToCluster::printSubmitCmd($rH_cfg, "trim", $rH_laneInfo->{'runId'} . "_" . $rH_laneInfo->{'lane'}, 'TRIM' .$rH_jobIdPrefixe ->{$sampleName.'.' .$rH_laneInfo->{'runId'} . "_" . $rH_laneInfo->{'lane'}} , undef, $sampleName, $rH_trimDetails->{'command'}, $workDirectory);
-=======
 			$trimJobIdVarNameLane = SubmitToCluster::printSubmitCmd($rH_cfg, "trim", $rH_laneInfo->{'runId'} . "_" . $rH_laneInfo->{'lane'}, 'TRIM' .$rH_jobIdPrefixe ->{$sampleName.'.' .$rH_laneInfo->{'runId'} . "_" . $rH_laneInfo->{'lane'}} , undef, $sampleName, $rH_trimDetails->{'command'}, $workDir);
->>>>>>> 24459567
 			$trimJobIdVarNameLane = '$' .$trimJobIdVarNameLane ;
 			$trimJobIdVarNameSample .= $trimJobIdVarNameLane .LoadConfig::getParam($rH_cfg, 'default', 'clusterDependencySep');
 		}
@@ -257,11 +244,7 @@
 # 			my $command = Metrics::readStats($rH_cfg,$trinityOut,$outputFile,$sampleName.'.' .$rH_laneInfo->{'runId'} . "_" . $rH_laneInfo->{'lane'},'trim');
 # 			my $filteredReadStatJobID ;
 # 			if(defined($command) && length($command) > 0) {
-<<<<<<< HEAD
-# 				$filteredReadStatJobID = SubmitToCluster::printSubmitCmd($rH_cfg, "metrics", 'filtered', 'FILTERREADSTAT' .$rH_jobIdPrefixe ->{$sampleName.'.' .$rH_laneInfo->{'runId'} . "_" . $rH_laneInfo->{'lane'}} ,$trimJobIdVarNameLane, $sampleName, $command, $workDirectory);
-=======
 # 				$filteredReadStatJobID = SubmitToCluster::printSubmitCmd($rH_cfg, "metrics", 'filtered', 'FILTERREADSTAT' .$rH_jobIdPrefixe ->{$sampleName.'.' .$rH_laneInfo->{'runId'} . "_" . $rH_laneInfo->{'lane'}} ,$trimJobIdVarNameLane, $sampleName, $command, $workDir);
->>>>>>> 24459567
 # 				$filteredReadStatJobID = '$'.$filteredReadStatJobID;
 # 				$trimJobIdVarNameSample .= $filteredReadStatJobID .LoadConfig::getParam($rH_cfg, 'default', 'clusterDependencySep');
 # 			}
@@ -293,11 +276,7 @@
 	$command = Metrics::mergeTrimmomaticStats($rH_cfg,  $libraryType, $pattern, $folder, $ouputFile);
 	my $metricsJobId = undef;
 	if(defined($command) && length($command) > 0) {
-<<<<<<< HEAD
-		my $trimMetricsJobId = SubmitToCluster::printSubmitCmd($rH_cfg, "trimMetrics", undef, 'TRIMMETRICS', $trimmingDependency, undef, $command, $workDirectory);
-=======
 		my $trimMetricsJobId = SubmitToCluster::printSubmitCmd($rH_cfg, "trimMetrics", undef, 'TRIMMETRICS', $trimmingDependency, undef, $command, $workDir);
->>>>>>> 24459567
 		$metricsJobId = '$' .$trimMetricsJobId;
 	}
 	return $metricsJobId;
@@ -337,11 +316,7 @@
 			$command = TophatBowtie::align($rH_cfg, $sampleName, $rH_laneInfo, $pair1, $pair2);
 		}
 		if(defined $command && length($command) > 0){
-<<<<<<< HEAD
-			$alignJobIdVarNameLane = SubmitToCluster::printSubmitCmd($rH_cfg, "align", $rH_laneInfo->{'runId'} . "_" . $rH_laneInfo->{'lane'}, 'ALIGN' .$rH_jobIdPrefixe ->{$sampleName.'.' .$rH_laneInfo->{'runId'} . "_" . $rH_laneInfo->{'lane'}} .'ALIGN', $jobDependency, $sampleName, $command, $workDirectory);
-=======
 			$alignJobIdVarNameLane = SubmitToCluster::printSubmitCmd($rH_cfg, "align", $rH_laneInfo->{'runId'} . "_" . $rH_laneInfo->{'lane'}, 'ALIGN' .$rH_jobIdPrefixe ->{$sampleName.'.' .$rH_laneInfo->{'runId'} . "_" . $rH_laneInfo->{'lane'}} .'ALIGN', $jobDependency, $sampleName, $command, $workDir);
->>>>>>> 24459567
 			$alignJobIdVarNameSample .= '$'. $alignJobIdVarNameLane .LoadConfig::getParam($rH_cfg, 'default', 'clusterDependencySep'); 
 		} 
 		##generate aligment stats
@@ -350,11 +325,7 @@
 # 		$command = Metrics::readStats($rH_cfg,$inputFile,$outputFile,'bam');
 # 		my $alignedReadStatJobID = undef;
 # 		if(defined($command) && length($command) > 0) {
-<<<<<<< HEAD
-# 			$alignedReadStatJobID = SubmitToCluster::printSubmitCmd($rH_cfg, "metrics", 'aligned', 'ALIGNEDREADSTAT' .$rH_jobIdPrefixe ->{$sampleName.'.' .$rH_laneInfo->{'runId'} . "_" . $rH_laneInfo->{'lane'}} ,$alignJobIdVarNameLane, $sampleName, $command, $workDirectory);
-=======
 # 			$alignedReadStatJobID = SubmitToCluster::printSubmitCmd($rH_cfg, "metrics", 'aligned', 'ALIGNEDREADSTAT' .$rH_jobIdPrefixe ->{$sampleName.'.' .$rH_laneInfo->{'runId'} . "_" . $rH_laneInfo->{'lane'}} ,$alignJobIdVarNameLane, $sampleName, $command, $workDir);
->>>>>>> 24459567
 # 			$alignedReadStatJobID = '$'.$alignedReadStatJobID;
 # 		}
 # 		##merge read stats
@@ -366,11 +337,7 @@
 # 		$command = Metrics::mergeIndvidualReadStats($rH_cfg, $sampleNameFull, $rawFile, $filterFile, $alignFile, $outputFile);
 # 		my $mergeReadStatJobID = undef;
 # 		if(defined($command) && length($command) > 0) {
-<<<<<<< HEAD
-# 			$mergeReadStatJobID = SubmitToCluster::printSubmitCmd($rH_cfg, "metrics", 'merged', 'MERGEREADSTAT' .$rH_jobIdPrefixe ->{$sampleName.'.' .$rH_laneInfo->{'runId'} . "_" . $rH_laneInfo->{'lane'}} ,$alignedReadStatJobID, $sampleName, $command, $workDirectory);
-=======
 # 			$mergeReadStatJobID = SubmitToCluster::printSubmitCmd($rH_cfg, "metrics", 'merged', 'MERGEREADSTAT' .$rH_jobIdPrefixe ->{$sampleName.'.' .$rH_laneInfo->{'runId'} . "_" . $rH_laneInfo->{'lane'}} ,$alignedReadStatJobID, $sampleName, $command, $workDir);
->>>>>>> 24459567
 # 			$mergeReadStatJobID = '$'.$mergeReadStatJobID;
 # 			$alignJobIdVarNameSample .= $mergeReadStatJobID .LoadConfig::getParam($rH_cfg, 'default', 'clusterDependencySep');
 # 		}
@@ -405,11 +372,7 @@
 	my $command = Picard::mergeFiles($rH_cfg, $sampleName, \@alignFiles, $outputBAM);
 	my $mergeJobId = undef;
 	if(defined($command) && length($command) > 0) {
-<<<<<<< HEAD
-		$mergeJobId = SubmitToCluster::printSubmitCmd($rH_cfg, "mergeFiles", undef, 'MERGELANES' .$rH_jobIdPrefixe ->{$sampleName} , $jobDependency, $sampleName, $command, $workDirectory);
-=======
 		$mergeJobId = SubmitToCluster::printSubmitCmd($rH_cfg, "mergeFiles", undef, 'MERGELANES' .$rH_jobIdPrefixe ->{$sampleName} , $jobDependency, $sampleName, $command, $workDir);
->>>>>>> 24459567
 		$mergeJobId = '$'.$mergeJobId;
 	}
 	## reorder
@@ -418,11 +381,7 @@
 	$command = Picard::reorderSam($rH_cfg, $sampleName, $inputBAM, $outputBAM);
 	my $reorderJobId = undef;
 	if(defined($command) && length($command) > 0) {
-<<<<<<< HEAD
-		$reorderJobId = SubmitToCluster::printSubmitCmd($rH_cfg, "reorderSam", undef, 'REORDER' .$rH_jobIdPrefixe ->{$sampleName} .'REORDER', $mergeJobId, $sampleName, $command, $workDirectory);
-=======
 		$reorderJobId = SubmitToCluster::printSubmitCmd($rH_cfg, "reorderSam", undef, 'REORDER' .$rH_jobIdPrefixe ->{$sampleName} .'REORDER', $mergeJobId, $sampleName, $command, $workDir);
->>>>>>> 24459567
 		$reorderJobId = '$'.$reorderJobId;
 	}
 	## mark duplicates
@@ -432,11 +391,7 @@
 	$command = Picard::markDup($rH_cfg, $sampleName, $inputBAM, $outputBAM,$duplicatesMetricsFile );
 	my $markDupJobId = undef;
 	if(defined($command) && length($command) > 0) {
-<<<<<<< HEAD
-		$markDupJobId = SubmitToCluster::printSubmitCmd($rH_cfg, "markDup", undef, 'MARKDUP' .$rH_jobIdPrefixe ->{$sampleName} , $reorderJobId, $sampleName, $command, $workDirectory);
-=======
 		$markDupJobId = SubmitToCluster::printSubmitCmd($rH_cfg, "markDup", undef, 'MARKDUP' .$rH_jobIdPrefixe ->{$sampleName} , $reorderJobId, $sampleName, $command, $workDir);
->>>>>>> 24459567
 		$markDupJobId = '$'.$markDupJobId
 	}
 	return $markDupJobId;
@@ -472,11 +427,7 @@
 	my $rnaqcJobId = undef;
 	my $metricsJobId = undef;
 	if(defined($command) && length($command) > 0) {
-<<<<<<< HEAD
-		$rnaqcJobId = SubmitToCluster::printSubmitCmd($rH_cfg, "rnaQc", undef, 'METRICSRNA', $mergingDependency, undef, $command, $workDirectory);
-=======
 		$rnaqcJobId = SubmitToCluster::printSubmitCmd($rH_cfg, "rnaQc", undef, 'METRICSRNA', $mergingDependency, undef, $command, $workDir);
->>>>>>> 24459567
 		$metricsJobId .= '$' .$rnaqcJobId ;
 	}
 
@@ -530,15 +481,9 @@
 		@outputBAM = ('alignment/' . $sampleName . '/' . $sampleName . '.merged.mdup.forward.bam' ,  'alignment/' . $sampleName . '/' . $sampleName . '.merged.mdup.reverse.bam');
 		my $rA_command = Wiggle::strandBam($rH_cfg, $sampleName, $inputBAM, \@outputBAM);
 		if(defined($rA_command) && @{$rA_command} > 1) {
-<<<<<<< HEAD
-			my $strandJobIdF = SubmitToCluster::printSubmitCmd($rH_cfg, "wiggle", 'FORWARD', 'FSTRANDSPEC' .$rH_jobIdPrefixe ->{$sampleName} , $jobDependency, $sampleName, $rA_command->[0], $workDirectory);
-			push(@strandJobId, '$'.$strandJobIdF );
-			my $strandJobIdR = SubmitToCluster::printSubmitCmd($rH_cfg, "wiggle", 'REVERSE', 'RSTRANDSPEC' .$rH_jobIdPrefixe ->{$sampleName} , $jobDependency, $sampleName, $rA_command->[1], $workDirectory);
-=======
 			my $strandJobIdF = SubmitToCluster::printSubmitCmd($rH_cfg, "wiggle", 'FORWARD', 'FSTRANDSPEC' .$rH_jobIdPrefixe ->{$sampleName} , $jobDependency, $sampleName, $rA_command->[0], $workDir);
 			push(@strandJobId, '$'.$strandJobIdF );
 			my $strandJobIdR = SubmitToCluster::printSubmitCmd($rH_cfg, "wiggle", 'REVERSE', 'RSTRANDSPEC' .$rH_jobIdPrefixe ->{$sampleName} , $jobDependency, $sampleName, $rA_command->[1], $workDir);
->>>>>>> 24459567
 			push(@strandJobId, '$'.$strandJobIdR );
 		}
 		@outputBedGraph = ('tracks/' . $sampleName . '/' . $sampleName . '.forward.bedGraph' ,  'tracks/' . $sampleName . '/' . $sampleName . '.reverse.bedGraph');
@@ -556,11 +501,7 @@
 	for(my $i = 0; $i <@outputBAM; $i++) {
 		my $command = Wiggle::graph($rH_cfg, $sampleName, $inputBAM, $outputBedGraph[$i], $outputWiggle[$i]);
 		if(defined($command) && length($command) > 0) {
-<<<<<<< HEAD
-			my $tmpJobId = SubmitToCluster::printSubmitCmd($rH_cfg, "wiggle", $prefixJobName[$i], 'WIGGLE' .$rH_jobIdPrefixe ->{$sampleName} , $strandJobId[$i], $sampleName, $command, $workDirectory);
-=======
 			my $tmpJobId = SubmitToCluster::printSubmitCmd($rH_cfg, "wiggle", $prefixJobName[$i], 'WIGGLE' .$rH_jobIdPrefixe ->{$sampleName} , $strandJobId[$i], $sampleName, $command, $workDir);
->>>>>>> 24459567
 			$wiggleJobId .= '$'.$tmpJobId .LoadConfig::getParam($rH_cfg, 'default', 'clusterDependencySep');
 		}
 	} 
@@ -599,22 +540,14 @@
 	my $sortJobId;
 	my $command = Picard::sortSam($rH_cfg, $sampleName, $inputBAM, $sortedBAM, $sortOrder);
 	if(defined($command) && length($command) > 0) {
-<<<<<<< HEAD
-		$sortJobId=SubmitToCluster::printSubmitCmd($rH_cfg, "sortSam", undef, 'QNSORT' .$rH_jobIdPrefixe ->{$sampleName} , $jobDependency, $sampleName, $command, $workDirectory);
-=======
 		$sortJobId=SubmitToCluster::printSubmitCmd($rH_cfg, "sortSam", undef, 'QNSORT' .$rH_jobIdPrefixe ->{$sampleName} , $jobDependency, $sampleName, $command, $workDir);
->>>>>>> 24459567
 		$sortJobId='$'.$sortJobId
 	}
 	## count reads
         my $countJobId;
 	$command = HtseqCount::readCountPortable($rH_cfg, $sortedBAM, $inputGtf, $outputCount, $strandInfo); 
 	if(defined($command) && length($command) > 0) {
-<<<<<<< HEAD
-		$countJobId=SubmitToCluster::printSubmitCmd($rH_cfg, "htseq", undef, 'RAWCOUNT' .$rH_jobIdPrefixe ->{$sampleName} , $sortJobId, $sampleName, $command, $workDirectory);
-=======
 		$countJobId=SubmitToCluster::printSubmitCmd($rH_cfg, "htseq", undef, 'RAWCOUNT' .$rH_jobIdPrefixe ->{$sampleName} , $sortJobId, $sampleName, $command, $workDir);
->>>>>>> 24459567
 		$countJobId='$'.$countJobId
 	}
 	return $countJobId;
@@ -645,11 +578,7 @@
 	my $command = HtseqCount::refGtf2matrix($rH_cfg, LoadConfig::getParam($rH_cfg, 'htseq', 'referenceGtf'), $readCountDir, $readcountExtension, $outputDir, $outputMatrix);
 	my $matrixJobId = undef;
 	if(defined($command) && length($command) > 0) {
-<<<<<<< HEAD
-		$matrixJobId = SubmitToCluster::printSubmitCmd($rH_cfg, "metrics", 'matrix', 'MATRIX', $countDependency, undef, $command, $workDirectory);
-=======
 		$matrixJobId = SubmitToCluster::printSubmitCmd($rH_cfg, "metrics", 'matrix', 'MATRIX', $countDependency, undef, $command, $workDir);
->>>>>>> 24459567
 		$matrixJobId = '$' .$matrixJobId;
 		$metricsJobId .= $matrixJobId .LoadConfig::getParam($rH_cfg, 'default', 'clusterDependencySep');
 	}
@@ -661,11 +590,7 @@
 	$command = Wiggle::zipWig($rH_cfg, $wigFolder, $wigArchive);
 	my $wigZipJobId ;
 	if(defined($command) && length($command) > 0) {
-<<<<<<< HEAD
-	    my $tmpJobId = SubmitToCluster::printSubmitCmd($rH_cfg, "metrics", undef, 'WIGZIP' , $wiggleDependency, undef, $command, $workDirectory);
-=======
 	    my $tmpJobId = SubmitToCluster::printSubmitCmd($rH_cfg, "metrics", undef, 'WIGZIP' , $wiggleDependency, undef, $command, $workDir);
->>>>>>> 24459567
 	    $metricsJobId .= '$' .$tmpJobId .LoadConfig::getParam($rH_cfg, 'default', 'clusterDependencySep');
 	}
 	##RPKM and Saturation
@@ -678,11 +603,7 @@
 	$command =  Metrics::saturation($rH_cfg, $countFile, $geneSizeFile, $rpkmDir, $saturationDir);
 	my $saturationJobId = undef;
 	if(defined($command) && length($command) > 0) {
-<<<<<<< HEAD
-		$saturationJobId = SubmitToCluster::printSubmitCmd($rH_cfg, "saturation", undef, 'RPKM', $matrixJobId, undef, $command, $workDirectory);
-=======
 		$saturationJobId = SubmitToCluster::printSubmitCmd($rH_cfg, "saturation", undef, 'RPKM', $matrixJobId, undef, $command, $workDir);
->>>>>>> 24459567
 		$metricsJobId .= '$' .$saturationJobId .LoadConfig::getParam($rH_cfg, 'default', 'clusterDependencySep');
 	}
 	$metricsJobId = substr $metricsJobId, 0, -1 ;
@@ -712,21 +633,13 @@
 	my $fpkmJobId = undef;
 	my $command = Cufflinks::fpkm($rH_cfg, $inputBAM, $outputKnown, $gtfOption);
 	if(defined($command) && length($command) > 0) {
-<<<<<<< HEAD
-		my $fpkmKnownJobId=SubmitToCluster::printSubmitCmd($rH_cfg, "fpkm", "KNOWN", 'FPKMK' .$rH_jobIdPrefixe ->{$sampleName} .'FPKM', $jobDependency, $sampleName, $command, $workDirectory);
-=======
 		my $fpkmKnownJobId=SubmitToCluster::printSubmitCmd($rH_cfg, "fpkm", "KNOWN", 'FPKMK' .$rH_jobIdPrefixe ->{$sampleName} .'FPKM', $jobDependency, $sampleName, $command, $workDir);
->>>>>>> 24459567
 		$fpkmJobId = '$' .$fpkmKnownJobId .LoadConfig::getParam($rH_cfg, 'default', 'clusterDependencySep');
 	}
 	## denovo FPKM
 	$command = Cufflinks::fpkm($rH_cfg, $inputBAM, $outputDeNovo, undef);
 	if(defined($command) && length($command) > 0) {
-<<<<<<< HEAD
-		my $fpkmDeNovoJobId=SubmitToCluster::printSubmitCmd($rH_cfg, "fpkm", "DENOVO", 'FPKMD' .$rH_jobIdPrefixe ->{$sampleName} , $jobDependency, $sampleName, $command, $workDirectory);
-=======
 		my $fpkmDeNovoJobId=SubmitToCluster::printSubmitCmd($rH_cfg, "fpkm", "DENOVO", 'FPKMD' .$rH_jobIdPrefixe ->{$sampleName} , $jobDependency, $sampleName, $command, $workDir);
->>>>>>> 24459567
 		$fpkmJobId .= '$' .$fpkmDeNovoJobId  .LoadConfig::getParam($rH_cfg, 'default', 'clusterDependencySep');
 	}
 	if (defined($fpkmJobId)) {
@@ -769,11 +682,7 @@
  	my $command = Cufflinks::cuffcompare($rH_cfg, $compareList, $outputPathDeNovo, $mergeListFile);
  	my $cuffmergeJobId ;
  	if(defined($command) && length($command) > 0) {
-<<<<<<< HEAD
- 	    $cuffmergeJobId = SubmitToCluster::printSubmitCmd($rH_cfg, "cuffcompare", "MERGE", 'GTFCOMPARE', $jobDependency, undef, $command, $workDirectory);
-=======
  	    $cuffmergeJobId = SubmitToCluster::printSubmitCmd($rH_cfg, "cuffcompare", "MERGE", 'GTFCOMPARE', $jobDependency, undef, $command, $workDir);
->>>>>>> 24459567
  	    $cuffmergeJobId = '$' .$cuffmergeJobId 
  	}
  	my $gtfDnMerged = 'fpkm/denovo/merged.gtf';
@@ -781,24 +690,15 @@
 #	$command = Cufflinks::mergeGtfFormat($rH_cfg, $gtfDnMerged, $gtfDnFormatMerged);
 # 	my $formatJobId;
 # 	if(defined($command) && length($command) > 0) {
-<<<<<<< HEAD
-# 	    $formatJobId= SubmitToCluster::printSubmitCmd($rH_cfg, "default", "FORMAT", 'GTFFORMAT', $cuffmergeJobId, undef, $command, $workDirectory);
-=======
 # 	    $formatJobId= SubmitToCluster::printSubmitCmd($rH_cfg, "default", "FORMAT", 'GTFFORMAT', $cuffmergeJobId, undef, $command, $workDir);
->>>>>>> 24459567
 # 	    $formatJobId= '$' .$formatJobId;
 #	    $cuffJobID = $formatJobId .LoadConfig::getParam($rH_cfg, 'default', 'clusterDependencySep');
 # 	}
 	##iterate over design
 	my $cuffddiffJobId;
 	for my $design (keys %{$rHoAoA_designGroup}) {
-<<<<<<< HEAD
-		mkdir  $workDirectory;
-		mkdir  $workDirectory .'/cuffdiff';
-=======
 		mkdir $workDir;
 		mkdir $workDir .'/cuffdiff';
->>>>>>> 24459567
 		#print "mkdir -p cuffdiff/$design/output_jobs\n";
 		my $numberGroups = @{$rHoAoA_designGroup->{$design}} ;
 		##iterate over group
@@ -818,11 +718,7 @@
 		##cuffdiff known
 		$command = Cufflinks::cuffdiff($rH_cfg,\@groupInuptFiles,$outputPathKnown,LoadConfig::getParam($rH_cfg, 'cuffdiff','referenceGtf'));
 		if(defined($command) && length($command) > 0) {
-<<<<<<< HEAD
-			my $diffJobId = SubmitToCluster::printSubmitCmd($rH_cfg, "cuffdiff", "KNOWN",  'CUFFDIFFK' .$rH_jobIdPrefixe ->{$design} , $jobDependency, $design, $command, $workDirectory);
-=======
 			my $diffJobId = SubmitToCluster::printSubmitCmd($rH_cfg, "cuffdiff", "KNOWN",  'CUFFDIFFK' .$rH_jobIdPrefixe ->{$design} , $jobDependency, $design, $command, $workDir);
->>>>>>> 24459567
 			$cuffddiffJobId .= '$' .$diffJobId .LoadConfig::getParam($rH_cfg, 'default', 'clusterDependencySep');
 		}
 	}
@@ -832,11 +728,7 @@
 	$command = Cufflinks::mergeCuffdiffRes($rH_cfg,$designFilePath,'cuffdiff','fpkm');
 	my $mergeCuffdiffResJobID;
 	if(defined($command) && length($command) > 0) {
-<<<<<<< HEAD
-		$mergeCuffdiffResJobID = SubmitToCluster::printSubmitCmd($rH_cfg, "default", "MERGE_RES", 'CUFF_MERGE_RES', $cuffddiffJobId, undef, $command, $workDirectory);
-=======
 		$mergeCuffdiffResJobID = SubmitToCluster::printSubmitCmd($rH_cfg, "default", "MERGE_RES", 'CUFF_MERGE_RES', $cuffddiffJobId, undef, $command, $workDir);
->>>>>>> 24459567
 		$mergeCuffdiffResJobID = '$' .$mergeCuffdiffResJobID;
 		$cuffJobID .= $mergeCuffdiffResJobID .LoadConfig::getParam($rH_cfg, 'default', 'clusterDependencySep');
 	}
@@ -870,11 +762,7 @@
 	my $command = DiffExpression::edgerPortable($rH_cfg, $designFilePath, $countMatrix, $outputDir);
 	my $edgerJobId = undef;
 	if(defined($command) && length($command) > 0) {
-<<<<<<< HEAD
-		$edgerJobId = SubmitToCluster::printSubmitCmd($rH_cfg, "diffExpress", 'edger', 'EDGER', $jobDependency, undef, $command, $workDirectory);
-=======
 		$edgerJobId = SubmitToCluster::printSubmitCmd($rH_cfg, "diffExpress", 'edger', 'EDGER', $jobDependency, undef, $command, $workDir);
->>>>>>> 24459567
 		$edgerJobId = '$' .$edgerJobId;
 	}
 	
@@ -882,11 +770,7 @@
 	$command = DiffExpression::deseq($rH_cfg, $designFilePath, $countMatrix, $outputDir);
 	my $deseqJobId = undef;
 	if(defined($command) && length($command) > 0) {
-<<<<<<< HEAD
-		$deseqJobId = SubmitToCluster::printSubmitCmd($rH_cfg, "diffExpress", 'deseq', 'DESEQ', $edgerJobId, undef,$command, $workDirectory);
-=======
 		$deseqJobId = SubmitToCluster::printSubmitCmd($rH_cfg, "diffExpress", 'deseq', 'DESEQ', $edgerJobId, undef,$command, $workDir);
->>>>>>> 24459567
 		$deseqJobId = '$' .$deseqJobId;
 	}
 	
@@ -921,11 +805,7 @@
 		$command = DiffExpression::goseq($rH_cfg, $resultFileCuff, $outputFileCuff, $columnsCuff);
 		my $goCuffJobId = undef;
 		if(defined($command) && length($command) > 0) {
-<<<<<<< HEAD
-			$goCuffJobId = SubmitToCluster::printSubmitCmd($rH_cfg, "goseq","CUFFLINKS", 'GOCUFFDIFF' .$rH_jobIdPrefixe ->{$design} , $cuffdiffDependency, $design, $command, $workDirectory);
-=======
 			$goCuffJobId = SubmitToCluster::printSubmitCmd($rH_cfg, "goseq","CUFFLINKS", 'GOCUFFDIFF' .$rH_jobIdPrefixe ->{$design} , $cuffdiffDependency, $design, $command, $workDir);
->>>>>>> 24459567
 			$goseqJobId .= '$' .$goCuffJobId .LoadConfig::getParam($rH_cfg, 'default', 'clusterDependencySep');
 		}
 		## goseq for dge results
@@ -934,11 +814,7 @@
 		$command = DiffExpression::goseq($rH_cfg, $resultFileDge, $outputFileDge, $columnsDge);
 		my $goDgeJobId = undef;
 		if(defined($command) && length($command) > 0) {
-<<<<<<< HEAD
-			$goDgeJobId = SubmitToCluster::printSubmitCmd($rH_cfg, "goseq", "DESEQ", 'GODGE' .$rH_jobIdPrefixe ->{$design} , $dgeDependency, $design, $command, $workDirectory);
-=======
 			$goDgeJobId = SubmitToCluster::printSubmitCmd($rH_cfg, "goseq", "DESEQ", 'GODGE' .$rH_jobIdPrefixe ->{$design} , $dgeDependency, $design, $command, $workDir);
->>>>>>> 24459567
 			$goseqJobId .= '$' .$goDgeJobId .LoadConfig::getParam($rH_cfg, 'default', 'clusterDependencySep');
 		}
 	}
@@ -974,11 +850,7 @@
 	my $command = GqSeqUtils::exploratoryRnaAnalysis($rH_cfg, $readSetSheet, $workDir, $configFile) ;
 	my $exploratoryJobId = undef;
 	if(defined($command) && length($command) > 0) {
-<<<<<<< HEAD
-		$exploratoryJobId = SubmitToCluster::printSubmitCmd($rH_cfg, "exploratory", 'exploratoryAnalysis', 'exploratoryAnalysis' , $jobDependency ,undef, $command, $workDirectory);
-=======
 		$exploratoryJobId = SubmitToCluster::printSubmitCmd($rH_cfg, "exploratory", 'exploratoryAnalysis', 'exploratoryAnalysis' , $jobDependency ,undef, $command, $workDir);
->>>>>>> 24459567
 		$exploratoryJobId = '$' .$exploratoryJobId ;
 	}
 	
@@ -1018,11 +890,7 @@
 	my $deliverableJobId = undef;
         if(defined($command) && length($command) > 0) {
 		print "mkdir -p deliverable\n";
-<<<<<<< HEAD
-                $deliverableJobId = SubmitToCluster::printSubmitCmd($rH_cfg, "deliverable", 'REPORT', 'RNAREPORT', $jobDependency , undef, $command, $workDirectory);
-=======
                 $deliverableJobId = SubmitToCluster::printSubmitCmd($rH_cfg, "deliverable", 'REPORT', 'RNAREPORT', $jobDependency , undef, $command, $workDir);
->>>>>>> 24459567
                 $deliverableJobId = '$' .$deliverableJobId ;
         }
 
