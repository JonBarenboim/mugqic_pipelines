--- conflicted
+++ resolved
@@ -63,6 +63,7 @@
 use Wiggle;
 use HtseqCount;
 use DiffExpression;
+use GqSeqUtils;
 
 #--------------------
 
@@ -81,16 +82,12 @@
 push(@steps, {'name' => 'rawCounts' , 'stepLoop' => 'sample' , 'output' => 'raw_counts'});
 push(@steps, {'name' => 'rawCountsMetrics' , 'stepLoop' => 'group' , 'output' => 'metrics'});
 push(@steps, {'name' => 'fpkm' , 'stepLoop' => 'sample' , 'output' => 'fpkm'});
+push(@steps, {'name' => 'exploratory' , 'stepLoop' => 'group' , 'output' => 'exploratory'});
 push(@steps, {'name' => 'cuffdiff' , 'stepLoop' => 'group' , 'output' => 'DGE'});
 #push(@steps, {'name' => 'dgeMetrics' , 'stepLoop' => 'group' , 'output' => 'metrics'});
 push(@steps, {'name' => 'dge' , 'stepLoop' => 'group' , 'output' => 'DGE'});
 push(@steps, {'name' => 'goseq' , 'stepLoop' => 'group' , 'output' => 'DGE'});
-<<<<<<< HEAD
-push(@steps, {'name' => 'exploratory' , 'stepLoop' => 'group' , 'output' => 'exploratory'});
 push(@steps, {'name' => 'delivrable' , 'stepLoop' => 'group' , 'output' => 'Delivrable'});
-=======
-push(@steps, {'name' => 'deliverable' , 'stepLoop' => 'group' , 'output' => 'Deliverable'});
->>>>>>> 80da0567
 
 
 my %globalDep;
@@ -138,13 +135,9 @@
 	$designFilePath = abs_path($opts{'d'});
 	##get design groups
 	my $rHoAoA_designGroup = Cufflinks::getDesign(\%cfg,$designFilePath);
-<<<<<<< HEAD
-	$workDirectory = $opts{'w'};
-	$configFile = $opts{'c'};
-	$readSetSheet = $opts{'n'}; 
-=======
-	$workDirectory = abs_path($opts{'w'});
->>>>>>> 80da0567
+	$workDirectory =  abs_path($opts{'w'});
+	$configFile =  abs_path($opts{'c'});
+	$readSetSheet =  abs_path($opts{'n'}); 
 	
 	#generate sample jobIdprefix
 	my $cpt = 1;
@@ -831,7 +824,6 @@
 	return $goseqJobId;
 }
 
-<<<<<<< HEAD
 sub exploratory {
 	my $depends = shift;
 	my $rH_cfg = shift;
@@ -843,30 +835,30 @@
 	my $jobDependency = undef;
 	if($depends > 0 and values(%{$globalDep{'fpkm'}}) > 0) {
 		$jobDependency   = join(LoadConfig::getParam($rH_cfg, 'default', 'clusterDependencySep'),values(%{$globalDep{'fpkm'}}));
-		$jobDependency  .= LoadConfig::getParam($rH_cfg, 'default', 'clusterDependencySep') . join(LoadConfig::getParam($rH_cfg, 'default', 'clusterDependencySep'),values(%{$globalDep{'rawCounts'}}));
+		$jobDependency  .= LoadConfig::getParam($rH_cfg, 'default', 'clusterDependencySep') .$globalDep{'rawCountsMetrics'}{'rawCountsMetrics'} ;
 	}
 
 	print "mkdir -p exploratory/output_jobs\n";
 	
 	# Call gqSeqUtils::exploratoryAnalysis()
-	my $rscript = 'suppressPackageStartupMessages(library(gqSeqUtils));';
-	$rscript .= 'initIllmSeqProject(nanuq.file= \"' . $readSetSheet . '\",overwrite.sheets=FALSE,project.path= \"' . $workDirectory . '\" );';
-	$rscript .= 'exploratoryRNAseq(project.path= \"' . $workDirectory . '\",ini.file.path = \"' . $configFile . '\" );';
-	$rscript .= 'print(\"done.\")';
-	my $command = 'module load ' .LoadConfig::getParam($rH_cfg, 'downstreamAnalyses','moduleVersion.cranR') .' ;' . 'Rscript -e ' . '\'' . $rscript .'\'';
+	# sub exploratoryRnaAnalysis{
+	#         my $rH_cfg        = shift;
+	#         my $readSetSheet  = shift;
+	#         my $workDirectory = shift;
+	#         my $configFile    = shift;
+	#
+	my $command = GqSeqUtils::exploratoryRnaAnalysis($rH_cfg, $readSetSheet, $workDirectory, $configFile) ;
 
 	my $exploratoryJobId = undef;
 	if(defined($command) && length($command) > 0) {
 		$exploratoryJobId = SubmitToCluster::printSubmitCmd($rH_cfg, "exploratory", 'exploratoryAnalysis', 'exploratoryAnalysis' , $jobDependency ,undef, $command, 'exploratory'        , $workDirectory);
-		$exploratoryJobId = '$' .$exploratoryJobId .LoadConfig::getParam($rH_cfg, 'default', 'clusterDependencySep');
-	}
+		$exploratoryJobId = '$' .$exploratoryJobId ;
+	}
+	
 	return $exploratoryJobId;
 } 
 
-sub delivrable {
-=======
 sub deliverable {
->>>>>>> 80da0567
 	my $depends = shift;
 	my $rH_cfg = shift;
 	my $rHoAoH_sampleInfo = shift;
@@ -881,4 +873,5 @@
 	}
 
 }
+
 1;