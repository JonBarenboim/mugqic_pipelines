--- conflicted
+++ resolved
@@ -538,8 +538,7 @@
   my $jobId;
   for my $rH_seqInfo (@$rAoH_seqDictionary) {
     my $seqName = $rH_seqInfo->{'name'};
-<<<<<<< HEAD
-    my $outputPerSeq = $sampleName.'/mpileup/'.$sampleName.'.'.$seqName.'.mpileup.gz';
+    my $outputPerSeq = $outputDir.$sampleName.'.'.$seqName.'.mpileup.gz';
     my $rO_job = SAMtools::rawmpileup($rH_cfg, $sampleName, $bamFile, $seqName, $outputPerSeq);
     if(!$rO_job->isUp2Date()) {
       SubmitToCluster::printSubmitCmd($rH_cfg, "rawmpileup", $seqName, 'RAW_MPILEUP', $jobDependency, $sampleName, $rO_job, LoadConfig::getParam( $rH_cfg, "default", 'sampleOutputRoot' ).'/'.$sampleName );
@@ -551,20 +550,12 @@
         print 'RAW_MPILEUP_JOB_IDS=${RAW_MPILEUP_JOB_IDS}'.LoadConfig::getParam($rH_cfg, 'default', 'clusterDependencySep').$rO_job->getCommandJobId(0)."\n";
       }
     }
-=======
-    my $outputPerSeq = $outputDir.$sampleName.'.'.$seqName.'.mpileup.gz';
-    my $command = SAMtools::rawmpileup($rH_cfg, $sampleName, $bamFile, $seqName, $outputPerSeq);
-    my $mpileupJobId = SubmitToCluster::printSubmitCmd($rH_cfg, "rawmpileup", $seqName, 'RAW_MPILEUP', $jobDependency, $sampleName, $command, LoadConfig::getParam( $rH_cfg, "default", 'sampleOutputRoot' ).'/'.$sampleName );
-    $mpileupJobId = '$'.$mpileupJobId;
-    print 'RAW_MPILEUP_JOB_IDS=${RAW_MPILEUP_JOB_IDS}'.LoadConfig::getParam($rH_cfg, 'default', 'clusterDependencySep').$mpileupJobId."\n";
->>>>>>> 8f6b4e59
 
     $catCommand .= $outputPerSeq .' ';
   }
 
-<<<<<<< HEAD
   if(defined($jobId)) {
-    my $output = $sampleName.'/mpileup/'.$sampleName.'.mpileup.gz';
+    my $output = $outputDir.$sampleName.'.mpileup.gz';
     $catCommand .= '| gzip -c --best > '.$output;
 
     my $rO_job = new Job(0);
@@ -574,13 +565,6 @@
     return $rO_job->getCommandJobId(0);
   }
   return undef;
-=======
-  my $output = $outputDir.$sampleName.'.mpileup.gz';
-  $catCommand .= '| gzip -c --best > '.$output;
-
-  my $catJobId = SubmitToCluster::printSubmitCmd($rH_cfg, "rawmpileup_cat", undef, 'RAW_MPILEUP_CAT', "\$RAW_MPILEUP_JOB_IDS", $sampleName, $catCommand, LoadConfig::getParam( $rH_cfg, "default", 'sampleOutputRoot' ).'/'.$sampleName );
-  return '$'.$catJobId;
->>>>>>> 8f6b4e59
 }
 
 sub snpAndIndelBCF {
@@ -617,10 +601,9 @@
   my $rA_regions = generateApproximateWindows($nbJobs, $rAoH_seqDictionary);
   my $jobId;
   for my $region (@{$rA_regions}) {
-<<<<<<< HEAD
     my $rO_job = SAMtools::mpileup($rH_cfg, 'allSamples', \@inputFiles, $region, $outputDir);
     if(!$rO_job->isUp2Date()) {
-      SubmitToCluster::printSubmitCmd($rH_cfg, "mpileup", $region, 'MPILEUP', $jobDependencies, 'allSamples', $rO_job, LoadConfig::getParam( $rH_cfg, "default", 'sampleOutputRoot' ).'/' );
+      SubmitToCluster::printSubmitCmd($rH_cfg, "mpileup", $region, 'MPILEUP', $jobDependencies, 'allSamples', $rO_job, LoadConfig::getParam( $rH_cfg, "default", 'sampleOutputRoot' ) );
       if(!defined($jobId)) {
         $jobId = '${MPILEUP_JOB_IDS}';
         print 'MPILEUP_JOB_IDS='.$rO_job->getCommandJobId(0)."\n";
@@ -628,17 +611,6 @@
       else {
         print 'MPILEUP_JOB_IDS=${MPILEUP_JOB_IDS}'.LoadConfig::getParam($rH_cfg, 'default', 'clusterDependencySep').$rO_job->getCommandJobId(0)."\n";
       }
-=======
-    my $command = SAMtools::mpileup($rH_cfg, 'allSamples', \@inputFiles, $region, $outputDir);
-    my $mpileupJobId = SubmitToCluster::printSubmitCmd($rH_cfg, "mpileup", $region, 'MPILEUP', $jobDependencies, 'allSamples', $command, LoadConfig::getParam( $rH_cfg, "default", 'sampleOutputRoot' ));
-    $mpileupJobId = '$'.$mpileupJobId;
-    if($isFirst==1) {
-      print 'MPILEUP_JOB_IDS='.$mpileupJobId."\n";
-      $isFirst=0;
-    }
-    else {
-      print 'MPILEUP_JOB_IDS=${MPILEUP_JOB_IDS}'.LoadConfig::getParam($rH_cfg, 'default', 'clusterDependencySep').$mpileupJobId."\n";
->>>>>>> 8f6b4e59
     }
   }
 
@@ -732,17 +704,11 @@
   my $bcfDir = 'variants/rawBCF/';
   my $outputDir = 'variants/';
 
-<<<<<<< HEAD
   my $rO_job = SAMtools::mergeFilterBCF($rH_cfg, 'allSamples', $bcfDir, $outputDir, $rA_regions);
   if(!$rO_job->isUp2Date()) {
-    SubmitToCluster::printSubmitCmd($rH_cfg, "mergeFilterBCF", undef, 'MERGEBCF', $jobDependency, 'allSamples', $rO_job, LoadConfig::getParam( $rH_cfg, "default", 'sampleOutputRoot' ).'/');
+    SubmitToCluster::printSubmitCmd($rH_cfg, "mergeFilterBCF", undef, 'MERGEBCF', $jobDependency, 'allSamples', $rO_job, LoadConfig::getParam( $rH_cfg, "default", 'sampleOutputRoot' ));
   }
   return $rO_job->getCommandJobId(0);
-=======
-  my $command = SAMtools::mergeFilterBCF($rH_cfg, 'allSamples', $bcfDir, $outputDir, $rA_regions);
-  my $mergeJobId = SubmitToCluster::printSubmitCmd($rH_cfg, "mergeFilterBCF", undef, 'MERGEBCF', $jobDependency, 'allSamples', $command, LoadConfig::getParam( $rH_cfg, "default", 'sampleOutputRoot' ));
-  return '$'.$mergeJobId;
->>>>>>> 8f6b4e59
 }
 
 sub flagMappability {
