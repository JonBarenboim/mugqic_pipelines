#!/usr/bin/env perl

=head1 NAME

I<dnaSeq>

=head1 SYNOPSIS

  perl dnaSeq.pl -c dnaSeq.guillimin.ini -s 1 -e 21 -n project.nanuq.csv > toRun.sh

  will generate a bash script for steps 1 to 21. This script can then be executed:

  sh toRun.sh

  Options

  -c (dnaSeq.guillimin.ini) the standard configuration file for the pipeline. Templates for some cluster systems like Abacus or Guillimin may already be available at pipelines/dnaseq
  -s The start step
  -e The end step
  -n (project.nanuq.csv) the standard NANUQ read set sheet.

=head1 DESCRIPTION

B<dnaSeq> Is the main variant discovery pipeline.

=head1 AUTHOR

B<Louis Letourneau> - I<louis.letourneau@mail.mcgill.ca>

=head1 DEPENDENCY

B<Pod::Usage> Usage and help output.

B<Data::Dumper> Used to debbug

B<Config::Simple> Used to parse config file

B<File::Basename> path parsing

B<Cwd> path parsing

B<BVATools> BAM and Variant Analysis Tools

B<BWA> Burrows-Wheeler Aligner

B<GATK> Reads, alignment and metrics tools

B<IGVTools> igv utilities

B<LoadConfig> Parse configuration (ini) file

B<Picard> Sort, merge tools for bam files

B<SampleSheet> Parse Nanuq sample sheet

B<SAMtools> alignment file tools

B<SequenceDictionaryParser> Parse sequence dictionnary

B<SnpEff> multiple variant annotation tools

B<SubmitToCluster> Create the submit command, control for dependencies

B<Trimmomatic> Trim and filter raw read files

B<Tools> function related to the mugqic tool shed

B<Version> Tracks app version

B<VCFtools> Manage variants vcf files

B<Metrics> Read, alignment and multiple metrics library

B<GqSeqUtils> is a library to access/launch functions from the gqSeqUtils R package


=cut

# Strict Pragmas
#---------------------
use strict qw(vars subs);
use warnings;
#---------------------

# Add the mugqic_pipeline/lib/ path relative to this Perl script to @INC library search variable
use FindBin;
use lib "$FindBin::Bin/../../lib";

# Dependencies
#--------------------
use Getopt::Std;
use Cwd 'abs_path';
use File::Basename;
use File::Path;
use Parse::Range qw(parse_range);
use POSIX;

use BVATools;
use BWA;
use GATK;
use GqSeqUtils;
use IGVTools;
use LoadConfig;
use Metrics;
use Picard;
use Pipeline;
use SampleSheet;
use SAMtools;
use SequenceDictionaryParser;
use SnpEff;
use SubmitToCluster;
use Trimmomatic;
use Tools;
use Version;
use VCFtools;
#--------------------


# SUB
#--------------------

my @steps;
<<<<<<< HEAD
push(@steps, {'name' => 'samToFastq', 'loop' => 'readSet', 'parentSteps' => []});
push(@steps, {'name' => 'trim', 'loop' => 'readSet', 'parentSteps' => ['samToFastq']});
push(@steps, {'name' => 'bwaAln1', 'loop' => 'readSet', 'parentSteps' => ['trim']});
push(@steps, {'name' => 'bwaAln2', 'loop' => 'readSet', 'parentSteps' => ['trim']});
push(@steps, {'name' => 'bwaSam', 'loop' => 'readSet', 'parentSteps' => ['bwaAln1', 'bwaAln2']});
push(@steps, {'name' => 'bwaMem', 'loop' => 'readSet', 'parentSteps' => ['trim']});
push(@steps, {'name' => 'readSetMetrics', 'loop' => 'readSet', 'parentSteps' => ['bwaSam', 'bwaMem']});
push(@steps, {'name' => 'mergeTrimStats', 'loop' => 'global', 'parentSteps' => ['trim']});
push(@steps, {'name' => 'symlinkRawAlignBam', 'loop' => 'readSet', 'parentSteps' => []});
push(@steps, {'name' => 'mergeReadSets', 'loop' => 'sample', 'parentSteps' => ['bwaSam', 'bwaMem']});
push(@steps, {'name' => 'indelRealigner', 'loop' => 'sample', 'parentSteps' => ['mergeReadSets']});
push(@steps, {'name' => 'mergeRealigned', 'loop' => 'sample', 'parentSteps' => ['indelRealigner']});
push(@steps, {'name' => 'fixmate', 'loop' => 'sample', 'parentSteps' => ['mergeRealigned']});
push(@steps, {'name' => 'markDup', 'loop' => 'sample', 'parentSteps' => ['fixmate']});
push(@steps, {'name' => 'recalibration', 'loop' => 'sample', 'parentSteps' => ['markDup']});
push(@steps, {'name' => 'metrics', 'loop' => 'sample', 'parentSteps' => ['recalibration']});
push(@steps, {'name' => 'metricsLibrarySample', 'loop' => 'global', 'parentSteps' => ['metrics']});
push(@steps, {'name' => 'fullPileup', 'loop' => 'sample', 'parentSteps' => ['recalibration']});
push(@steps, {'name' => 'zipPileup', 'loop' => 'sample', 'parentSteps' => ['fullPileup']});
push(@steps, {'name' => 'snpAndIndelBCF', 'loop' => 'global', 'parentSteps' => ['recalibration']});
push(@steps, {'name' => 'mergeFilterBCF', 'loop' => 'global', 'parentSteps' => ['snpAndIndelBCF']});
push(@steps, {'name' => 'filterNStretches', 'loop' => 'global', 'parentSteps' => ['mergeFilterBCF']});
push(@steps, {'name' => 'flagMappability', 'loop' => 'global', 'parentSteps' => ['filterNStretches']});
push(@steps, {'name' => 'snpIDAnnotation', 'loop' => 'global', 'parentSteps' => ['flagMappability']});
push(@steps, {'name' => 'snpEffect', 'loop' => 'global', 'parentSteps' => ['snpIDAnnotation']});
push(@steps, {'name' => 'dbNSFPAnnotation', 'loop' => 'global', 'parentSteps' => ['snpEffect']});
push(@steps, {'name' => 'metricsSNV', 'loop' => 'global', 'parentSteps' => ['snpEffect']});
push(@steps, {'name' => 'deliverable', 'loop' => 'global', 'parentSteps' => ['mergeTrimStats', 'metricsLibrarySample', 'metricsSNV']});
=======
push(@steps, {'name' => 'samToFastq', 'stepLoop' => 'sample', 'parentStep' => undef});
push(@steps, {'name' => 'trimAndAlign', 'stepLoop' => 'sample', 'parentStep' => 'samToFastq'});
push(@steps, {'name' => 'laneMetrics', 'stepLoop' => 'sample', 'parentStep' => 'trimAndAlign'});
push(@steps, {'name' => 'mergeTrimStats', 'stepLoop' => 'experiment', 'parentStep' => 'trimAndAlign'});
push(@steps, {'name' => 'symlinkRawAlignBam', 'stepLoop' => 'sample', 'parentStep' => undef});
push(@steps, {'name' => 'mergeLanes', 'stepLoop' => 'sample', 'parentStep' => 'trimAndAlign'});
push(@steps, {'name' => 'indelRealigner', 'stepLoop' => 'sample', 'parentStep' => 'mergeLanes'});
push(@steps, {'name' => 'mergeRealigned', 'stepLoop' => 'sample', 'parentStep' => 'indelRealigner'});
push(@steps, {'name' => 'fixmate', 'stepLoop' => 'sample', 'parentStep' => 'mergeRealigned'});
push(@steps, {'name' => 'markDup', 'stepLoop' => 'sample', 'parentStep' => 'fixmate'});
push(@steps, {'name' => 'recalibration', 'stepLoop' => 'sample', 'parentStep' => 'markDup'});
push(@steps, {'name' => 'metrics', 'stepLoop' => 'sample', 'parentStep' => 'recalibration'});
push(@steps, {'name' => 'callableBases', 'stepLoop' => 'sample', 'parentStep' => 'recalibration'});
push(@steps, {'name' => 'metricsLibrarySample', 'stepLoop' => 'experiment', 'parentStep' => 'metrics'});
push(@steps, {'name' => 'snpAndIndelBCF', 'stepLoop' => 'experiment', 'parentStep' => 'recalibration'});
push(@steps, {'name' => 'mergeFilterBCF', 'stepLoop' => 'experiment', 'parentStep' => 'snpAndIndelBCF'});
push(@steps, {'name' => 'filterNStretches', 'stepLoop' => 'experiment', 'parentStep' => 'mergeFilterBCF'});
push(@steps, {'name' => 'flagMappability', 'stepLoop' => 'experiment', 'parentStep' => 'filterNStretches'});
push(@steps, {'name' => 'snpIDAnnotation', 'stepLoop' => 'experiment', 'parentStep' => 'flagMappability'});
push(@steps, {'name' => 'snpEffect', 'stepLoop' => 'experiment', 'parentStep' => 'snpIDAnnotation'});
push(@steps, {'name' => 'dbNSFPAnnotation', 'stepLoop' => 'experiment', 'parentStep' => 'snpEffect'});
push(@steps, {'name' => 'metricsSNV', 'stepLoop' => 'experiment', 'parentStep' => 'snpEffect'});
push(@steps, {'name' => 'deliverable' , 'stepLoop' => 'experiment' , 'parentStep' => ['mergeTrimStats','metricsLibrarySample','metricsSNV']});
push(@steps, {'name' => 'fullPileup', 'stepLoop' => 'sample', 'parentStep' => 'recalibration'});
>>>>>>> 0faaea63

#--------------------
# PODS
#--------------------
## Here starts the pipeline steps documentation, please change it accordingly any time you add/remove/modify a step

=head1 DNASEQ PIPELINE STEPS

The standard variant discovery pipeline performs the following steps:

B<trimAndAlign> : Raw reads quality trimming and removing of Illumina adapters is performed using trimmomatic. The filtered reads are aligned to a reference genome. The alignment is done per lane of sequencing. The alignment software used is bwa, two different algorithms are available: bwa aln (backtrack) and bwa mem.

B<readSetMetrics> : Aligned reads are duplicates if they have the same 5' alignment positions (for both mates in the case of paired-end reads). All but the best pair (based on alignment score) will be marked as a duplicate in the .bam file. Marking duplicates is done with picard software. Metrics per lane are produced at this step.

B<mergeTrimStats> : The trim statistics per lane/sample are merged at this step.

B<mergeReadSets> : BAM files per sample are merged in one file. Merge is done using the Picard software.

B<indelRealigner> : Insertion and deletion realignment is performed on regions where multiple base mismatches are preferred over indels by the aligner since it can appear to be less costly by the algorithm. Such regions will introduce false positive variant calls which may be filtered out by realigning those regions properly. Realignment is done using the GATK software. The reference genome is divided by a number regions given by the nbRealignJobs parameter.

B<mergeRealigned> : Merging the regions of realigned reads per sample is done using Picard.

B<fixmate> : Fixing the read mates. Once local regions are realigned, the read mate coordinates of the aligned reads need to be recalculated since the reads are realigned at positions that differ from their original alignment. Fixing the read mate positions is done using the Picard software.

B<markDup> : Marking duplicates. Aligned reads per sample are duplicates if they have the same 5' alignment positions (for both mates in the case of paired-end reads). All but the best pair (based on alignment score) will be marked as a duplicate in the .bam file. Marking duplicates is done using the Picard software.

B<recalibration> : Recalibrate base quality scores of sequencing-by-synthesis reads in an aligned BAM file. After recalibration, the quality scores in the QUAL field in each read in the output BAM are more accurate in that the reported quality score is closer to its actual probability of mismatching the reference genome. Moreover, the recalibration tool attempts to correct for variation in quality with machine cycle and sequence context, and by doing so provides not only more accurate quality scores but also more widely dispersed ones.

B<metrics> : Compute metrics and generate coverage tracks per sample. Multiple metrics are computed at this stage:Number of raw reads, Number of filtered reads, Number of aligned reads, Number of duplicate reads, Median, mean and standard deviation of insert sizes of reads after alignment, mean coverage over exons (mean number of reads per base position), percentage of bases covered at X reads (%_bases_above_50 means the % of exons bases which have at least 50 reads) whole genome
percentage of bases covered at X reads (%_bases_above_50 means the % of exons bases which have at least 50 reads) for specific targets (CCDS regions are used in human samples). A TDF (.tdf) coverage track is also generated at this step for easy visualization of coverage in the IGV browser.

B<metricsLibrarySample> : Merge metrics. Read metrics per sample are merged at this step.

B<snpAndIndelBCF> : Mpileup and Variant calling. Variants (SNPs and INDELs) are called using samtools mpileup. bcftools view is used to produce binary bcf files.

B<mergeFilterBCF> : bcftools is used to merge the raw binary variants files created in the snpAndIndelBCF step. The output of bcftools is fed to varfilter, which does an additional filtering of the variants and transforms the output into the VCF (.vcf) format. One vcf file contain the SNP/INDEL calls for all samples in the experiment.

B<filterNStretches> : The final .vcf files are filtered for long 'N' INDELs which are sometimes introduced and cause excessive memory usage by downstream tools.

B<flagMappability> : Mappability annotation. An in-house database identifies regions in which reads are confidently mapped to the reference genome.

B<snpIDAnnotation>: dbSNP annotation. The .vcf files are annotated for dbSNP using the software SnpSift (from the SNPEff suite).

B<snpEffect>: Variant effect annotation. The .vcf files are annotated for variant effects using the SnpEff software. SnpEff annotates and predicts the effects of variants on genes (such as amino acid changes).

B<dbNSFPAnnotation> Additional SVN annotations. Provides extra information about SVN by using numerous published databases. Applicable to human samples. Databases available include Biomart (adds GO annotations based on gene information) and dbNSFP (an integrated database of functional annotations from multiple sources for the comprehensive collection of human non-synonymous SNPs. It compiles prediction scores from four prediction algorithms (SIFT, Polyphen2, LRT and MutationTaster), three conservation scores (PhyloP, GERP++ and SiPhy) and other function annotations) .

B<metricsSNV> : Metrics SNV. Multiple metrics associated to annotations and effect prediction are generated at this step: change rate by chromosome, changes by type, effects by impact, effects by functional class, counts by effect, counts by genomic region, SNV quality, coverage, InDel lengths, base changes, transition-transversion rates, summary of allele frequencies, codon changes, amino acid changes, changes per chromosome, change rates.

B<deliverable> : Generating the standard report. A summary html report is automatically generated by the pipeline. This report contains description of the sequencing experiment as well as a detailed presentation of the pipeline steps and results. Various Quality Control (QC) summary statistics are included in the report and additional QC analysis is accessible for download directly through the report. The report includes also the main references of the software and methods used during the analysis, together with the full list of parameters passed to the pipeline main script.

B<fullPileup>: Full pileup (optional). A raw mpileup file is created using samtools mpileup and compressed in gz format. One packaged mpileup file is created per sample/chromosome.

=cut end of documentation


my %globalDep;
for my $stepName (@steps) {
  $globalDep{$stepName -> {'name'} } = {};
}


# Global scope variables
my $configFile;
my $workDirectory = getcwd();
my $pipeline;

&main();

sub debug {
  my $message = shift;

  my $debug = 1;    # Set to 1 to display debug messages, 0 to keep output silent

  $debug and print STDERR "[DEBUG] $message\n";
}

sub getUsage {
  my $usage = <<END;
MUGQIC Pipeline DNA-Seq Version: $Version::version

Usage: perl $0 -c CONFIG_FILE -r STEP_RANGE -s SAMPLE_FILE [-o OUTPUT_DIR]
  -c  config file
  -r  step range e.g. "1-5", "3,6,7", "2,4-8"
  -s  sample file
  -o  output directory (default: current)

Steps:
END

  # List and number step names
  for (my $i = 1; $i <= @steps; $i++) {
    $usage .= $i . "- " . $steps[$i - 1]->{'name'} . "\n";
  }

  return $usage;
}

sub main {
  my %opts;
  getopts('c:r:s:o:', \%opts);

  if (!defined($opts{'c'}) || !defined($opts{'r'}) || !defined($opts{'s'})) {
    die getUsage();
  }

  my $stepRange = $opts{'r'};
  my $outputDirectory = $opts{'o'};
  my %cfg = LoadConfig->readConfigFile($opts{'c'});
  my $sampleFile = $opts{'s'};
  my $rAoH_seqDictionary = SequenceDictionaryParser::readDictFile(\%cfg);

  $pipeline = Pipeline->new(\@steps, $sampleFile, $outputDirectory);

  # Go through steps and create global or readSet jobs accordingly
  foreach my $step ($pipeline->getStepsByRange($stepRange)) {
    my $stepName = $step->getName();
    debug "main: processing step $stepName";

    # ReadSet step creates 1 job per readSet per sample
    if ($step->getLoop() eq 'readSet') {
      foreach my $sample (@{$pipeline->getSamples()}) {
        foreach my $readSet (@{$sample->getReadSets()}) {
          debug "main: processing read set " . $readSet->getName();

          my $rO_job = &$stepName(\%cfg, $readSet, $rAoH_seqDictionary);
          if ($rO_job) {
            $rO_job->setLoopTags([$sample->getName(), $readSet->getName()]);
            debug "main: readSet job " . join(".", @{$rO_job->getLoopTags()});
            #debug "main: readSet job input files " . join(" ", @{$rO_job->getInputFiles()});
            $step->submitJob(\%cfg, $rO_job);
          }
        }
      }
    # Sample step creates 1 job per sample
    } elsif ($step->getLoop() eq 'sample') {
      foreach my $sample (@{$pipeline->getSamples()}) {
        debug "main: processing sample " . $sample->getName();

        my $rO_job = &$stepName(\%cfg, $sample, $rAoH_seqDictionary);
        if ($rO_job) {
          $rO_job->setLoopTags([$sample->getName()]);
          debug "main: sample job " . join(".", @{$rO_job->getLoopTags()});
          $step->submitJob(\%cfg, $rO_job);
        }
      }
    # Global step creates 1 job only
    } else {
      my $rO_job = &$stepName(\%cfg, $rAoH_seqDictionary);
      if ($rO_job) {
        $rO_job->setLoopTags([]);
        $step->submitJob(\%cfg, $rO_job);
      }
    }
  }
}

sub samToFastq {
  my $rH_cfg = shift;
  my $readSet = shift;

  my $rO_job;

  if ($readSet->getBAM() and not($readSet->getFASTQ1())) {
    if ($readSet->getRunType() eq "PAIRED_END") {
      my $FASTQ1 = $readSet->getBAM();
      $FASTQ1 =~ s/\.bam$/.pair1.fastq.gz/;
      $readSet->setFASTQ1($FASTQ1);

      my $FASTQ2 = $readSet->getBAM();
      $FASTQ2 =~ s/\.bam$/.pair2.fastq.gz/;
      $readSet->setFASTQ2($FASTQ2);

      $rO_job = Picard::samToFastq($rH_cfg, $readSet->getBAM(), $readSet->getFASTQ1(), $readSet->getFASTQ2());
    } elsif ($readSet->getRunType() eq "SINGLE_END") {
      my $FASTQ1 = $readSet->getBAM();
      $FASTQ1 =~ s/\.bam$/.single.fastq.gz/;
      $readSet->setFASTQ1($FASTQ1);

      $rO_job = Picard::samToFastq($rH_cfg, $readSet->getBAM(), $readSet->getFASTQ1());
    }
  }
  return $rO_job;
}

sub trim {
  my $rH_cfg = shift;
  my $readSet = shift;

  my $trimFilePrefix = "\$WORK_DIR/trim/" . $readSet->getSample()->getName() . "/" . $readSet->getName() . ".trim.";

  my $pairedOutput1;
  my $unpairedOutput1;
  my $pairedOutput2;
  my $unpairedOutput2;
  my $singleOutput;

  if ($readSet->getRunType() eq "PAIRED_END") {
    $pairedOutput1 = $trimFilePrefix . "pair1.fastq.gz";
    $unpairedOutput1 = $trimFilePrefix . "single1.fastq.gz";
    $pairedOutput2 = $trimFilePrefix . "pair2.fastq.gz";
    $unpairedOutput2 = $trimFilePrefix . "single2.fastq.gz";
  } elsif ($readSet->getRunType() eq "SINGLE_END") {
    $singleOutput = $trimFilePrefix . "single.fastq.gz";
  } else {
    die "[Error] In trim, unknown runType: \"" . $readSet->getRunType() . "\"!";
  }

  return Trimmomatic::trim(
    $rH_cfg,
    $readSet->getFASTQ1(),
    $readSet->getFASTQ2(),
    $pairedOutput1,
    $unpairedOutput1,
    $pairedOutput2,
    $unpairedOutput2,
    $singleOutput,
    $readSet->getQualityOffset(),
    $trimFilePrefix . "out",
    $trimFilePrefix . "stats.csv"
  );
}

sub bwaAln1 {
  my $rH_cfg = shift;
  my $readSet = shift;

  my $inDbFasta = LoadConfig::getParam($rH_cfg, 'aln', 'bwaRefIndex', 1, 'filepath');
  my $inQueryFastq;
  my $trimFilePrefix = "\$WORK_DIR/trim/" . $readSet->getSample()->getName() . "/" . $readSet->getName() . ".trim.";
  my $outSai;
  my $saiFilePrefix = "\$WORK_DIR/alignment/" . $readSet->getSample()->getName() . "/" . $readSet->getName();

  if ($readSet->getRunType() eq "PAIRED_END") {
    $inQueryFastq = $trimFilePrefix . "pair1.fastq.gz";
    $outSai = $saiFilePrefix . ".pair1.sai";
  } elsif ($readSet->getRunType() eq "SINGLE_END") {
    $inQueryFastq = $trimFilePrefix . "single.fastq.gz";
    $outSai = $saiFilePrefix . ".single.sai";
  } else {
    die "[Error] In bwaAln1, unknown runType: \"" . $readSet->getRunType() . "\"!";
  }

  return BWA::aln(
    $rH_cfg,
    $inDbFasta,
    $inQueryFastq,
    $outSai
  );
}

sub bwaAln2 {
  my $rH_cfg = shift;
  my $readSet = shift;

  my $inDbFasta = LoadConfig::getParam($rH_cfg, 'aln', 'bwaRefIndex', 1, 'filepath');
  my $inQueryFastq;
  my $trimFilePrefix = "\$WORK_DIR/trim/" . $readSet->getSample()->getName() . "/" . $readSet->getName() . ".trim.";
  my $outSai;
  my $saiFilePrefix = "\$WORK_DIR/alignment/" . $readSet->getSample()->getName() . "/" . $readSet->getName();

  if ($readSet->getRunType() eq "PAIRED_END") {
    $inQueryFastq = $trimFilePrefix . "pair2.fastq.gz";
    $outSai = $saiFilePrefix . ".pair2.sai";

    return BWA::aln(
      $rH_cfg,
      $inDbFasta,
      $inQueryFastq,
      $outSai
    );
  } elsif ($readSet->getRunType() eq "SINGLE_END") {
    # No second alignment for SINGLE_END reads
    return undef;
  } else {
    die "[Error] In bwaAln2, unknown runType: \"" . $readSet->getRunType() . "\"!";
  }
}

sub bwaSam {
  my $rH_cfg = shift;
  my $readSet = shift;

  my $inDbFasta = LoadConfig::getParam($rH_cfg, 'aln', 'bwaRefIndex', 1, 'filepath');

  my $trimFilePrefix = "\$WORK_DIR/trim/" . $readSet->getSample()->getName() . "/" . $readSet->getName() . ".trim.";
  my $alignmentFilePrefix = "\$WORK_DIR/alignment/" . $readSet->getSample()->getName() . "/" . $readSet->getName();

  my $rgLibrary = $readSet->getLibrary();
  my $rgPlatformUnit = $readSet->getRun() . "_" . $readSet->getLane();
  my $rgId = $rgLibrary . "_" . $rgPlatformUnit;
  my $rgSampleName = $readSet->getSample()->getName();
  my $rgCenter = LoadConfig::getParam($rH_cfg, 'aln', 'bwaInstitution');
  my $readGroup = "'" . '@RG\tID:' . $rgId . '\tSM:' . $rgSampleName . '\tLB:' . $rgLibrary . '\tPU:run' . $rgPlatformUnit . '\tCN:' . $rgCenter . '\tPL:Illumina' . "'";


  my $rO_bwaSamJob;
  my $rO_sortSamJob;

  if ($readSet->getRunType() eq "PAIRED_END") {
    $rO_bwaSamJob = BWA::sampe(
      $rH_cfg,
      $inDbFasta,
      $alignmentFilePrefix . ".pair1.sai",
      $alignmentFilePrefix . ".pair2.sai",
      $trimFilePrefix . "pair1.fastq.gz",
      $trimFilePrefix . "pair2.fastq.gz",
      undef,
      $readGroup
    );
  } elsif ($readSet->getRunType() eq "SINGLE_END") {
    $rO_bwaSamJob = BWA::samse(
      $rH_cfg,
      $inDbFasta,
      $alignmentFilePrefix . ".single.sai",
      $trimFilePrefix . "single.fastq.gz",
      undef,
      $readGroup
    );
  } else {
    die "[Error] In bwaSortSam, unknown runType: \"" . $readSet->getRunType() . "\"!";
  }

  $rO_sortSamJob = Picard::sortSam(
    $rH_cfg,
    "/dev/stdin",
    $alignmentFilePrefix . ".sorted.bam",
    "coordinate"
  );

  return Job::pipeJobs([$rO_bwaSamJob, $rO_sortSamJob]);
}

sub bwaMem {
  my $rH_cfg = shift;
  my $readSet = shift;

  my $inDbFasta = LoadConfig::getParam($rH_cfg, 'mem', 'bwaRefIndex', 1, 'filepath');

  my $trimFilePrefix = "\$WORK_DIR/trim/" . $readSet->getSample()->getName() . "/" . $readSet->getName() . ".trim.";
  my $alignmentFilePrefix = "\$WORK_DIR/alignment/" . $readSet->getSample()->getName() . "/" . $readSet->getName();

  my $rgLibrary = $readSet->getLibrary();
  my $rgPlatformUnit = $readSet->getRun() . "_" . $readSet->getLane();
  my $rgId = $rgLibrary . "_" . $rgPlatformUnit;
  my $rgSampleName = $readSet->getSample()->getName();
  my $rgCenter = LoadConfig::getParam($rH_cfg, 'aln', 'bwaInstitution');
  my $readGroup = "'" . '@RG\tID:' . $rgId . '\tSM:' . $rgSampleName . '\tLB:' . $rgLibrary . '\tPU:run' . $rgPlatformUnit . '\tCN:' . $rgCenter . '\tPL:Illumina' . "'";


  my $rO_bwaMemJob;
  my $rO_sortSamJob;
  my $in1Fastq;
  my $in2Fastq;

  if ($readSet->getRunType() eq "PAIRED_END") {
    $in1Fastq = $trimFilePrefix . "pair1.fastq.gz";
    $in2Fastq = $trimFilePrefix . "pair2.fastq.gz";
  } elsif ($readSet->getRunType() eq "SINGLE_END") {
    $in1Fastq = $trimFilePrefix . "single.fastq.gz";
    $in2Fastq = undef;
  } else {
    die "[Error] In bwaMemSortSam, unknown runType: \"" . $readSet->getRunType() . "\"!";
  }

  $rO_bwaMemJob = BWA::mem(
    $rH_cfg,
    $inDbFasta,
    $in1Fastq,
    $in2Fastq,
    undef,
    $readGroup
  );

  $rO_sortSamJob = Picard::sortSam(
    $rH_cfg,
    "/dev/stdin",
    $alignmentFilePrefix . ".sorted.bam",
    "coordinate"
  );

  return Job::pipeJobs([$rO_bwaMemJob, $rO_sortSamJob]);
}

sub readSetMetrics {
  my $rH_cfg = shift;
  my $readSet = shift;

  my $alignmentFilePrefix = "\$WORK_DIR/alignment/" . $readSet->getSample()->getName() . "/" . $readSet->getName();

  my $alignedBAMFile = $alignmentFilePrefix . ".sorted.bam";
  my $duplicateBAMFile = $alignmentFilePrefix . '.sorted.dup.bam';
  my $outputMetrics = $alignmentFilePrefix . '.sorted.dup.metrics';

  my $rO_markDuplicatesJob = Picard::markDuplicates($rH_cfg, $alignedBAMFile, $duplicateBAMFile, $outputMetrics);

  my $rO_collectMultipleMetricsJob = Picard::collectMultipleMetrics($rH_cfg, $alignedBAMFile, $outputMetrics);

  $outputMetrics = $outputMetrics . ".nodup.targetCoverage.txt";
  my $coverageBED = BVATools::resolveSampleBED($rH_cfg, $readSet);
  my $rO_depthOfCoverageJob = BVATools::depthOfCoverage($rH_cfg, $alignedBAMFile, $outputMetrics, $coverageBED);

  return Job::concatJobs([$rO_markDuplicatesJob, $rO_collectMultipleMetricsJob, $rO_depthOfCoverageJob]);
}

sub mergeTrimStats {
  my $rH_cfg = shift;

  if (scalar(@{$pipeline->getRunTypes()}) > 1) {
    die "Error in mergeTrimStats: merging trimming stats of multiple run types (" . join(", ", @{$pipeline->getRunTypes()}) . ") is not supported!";
  }
  my $libraryType = @{$pipeline->getRunTypes()}[0];

  my $folder = "trim";
  my $pattern = "trim.stats.csv";
  my $ouputFile = "\$WORK_DIR/metrics/trimming.stats";
  return Metrics::mergeTrimmomaticStats($rH_cfg, $pattern, $folder, $ouputFile, $libraryType);
}

sub symlinkRawAlignBam {
  my $rH_cfg = shift;
  my $readSet = shift;

  my $rawBam = $readSet->getBAM();

  my $alignmentDirectory = $ENV{'WORK_DIR'} . "/alignment/" . $readSet->getSample()->getName();
  my $alignedBam = $alignmentDirectory . "/" . $readSet->getName() . '.sorted.bam';

  mkpath $alignmentDirectory;

  if (-l $alignedBam) {
    warn "[Warning] Symbolic link $alignedBam already exists! Skipping.\n";
  } elsif (-e $rawBam and symlink($rawBam, $alignedBam)) {
    warn "Created symbolic link $alignedBam successfully.\n";
  } else {
    die "[Error] Can't create symbolic link $alignedBam to target $rawBam!\n";
  }

  return undef;
}

sub mergeReadSets {
  my $rH_cfg = shift;
  my $sample = shift;

  my $alignmentDirectory = "\$WORK_DIR/alignment/" . $sample->getName() . "/";
  my @inputBAMs = map($alignmentDirectory . $_->getName() . ".sorted.bam", @{$sample->getReadSets()});
  my $outputBAM = $alignmentDirectory . $sample->getName() . "/" . $sample->getName() . ".sorted.bam";

  return Picard::mergeSamFiles($rH_cfg, \@inputBAMs, $outputBAM);
}

sub indelRealigner {
  my $rH_cfg = shift;
  my $sample = shift;
  my $rAoH_seqDictionary = shift;

  my $alignmentDirectory = "\$WORK_DIR/alignment/" . $sample->getName() . "/";
  my $realignDirectory = $alignmentDirectory . "realign/";

  my $nbRealignJobs = LoadConfig::getParam($rH_cfg, 'indelRealigner', 'nbRealignJobs', 1, 'int');
  if ($nbRealignJobs > 50) {
    warn "Number of realign jobs is >50. This is usually much. Anything beyond 20 can be problematic.\n";
  }

  my $sortedBamFile = $alignmentDirectory . $sample->getName() . ".sorted.bam";

  if ($nbRealignJobs <= 1) {
    my $rO_job = GATK::realign($rH_cfg, $sortedBamFile, undef, $realignDirectory . "all");
    $rO_job->setLoopTags([$sample->getName(), "all"]);
    $pipeline->getStepByName("indelRealigner")->submitJob($rH_cfg, $rO_job);
  } else {
    #Keep space for the exclude realignment at the end.
    $nbRealignJobs--;
    my @chrToProcess;
    for (my $idx = 0; $idx < $nbRealignJobs; $idx++) {
      push(@chrToProcess, $rAoH_seqDictionary->[$idx]->{'name'});
    }

    my $processUnmapped = 1;
    my @excludeList;
    for my $seqName (@chrToProcess) {
      push(@excludeList, $seqName);
      my $rO_job = GATK::realign($rH_cfg, $sortedBamFile, $seqName, $realignDirectory . $seqName, $processUnmapped);
      $rO_job->setLoopTags([$sample->getName(), $seqName]);
      $pipeline->getStepByName("indelRealigner")->submitJob($rH_cfg, $rO_job);
      if ($processUnmapped == 1) {
        $processUnmapped = 0;
      }
    }

    my $rO_job = GATK::realign($rH_cfg, $sortedBamFile, undef, $realignDirectory . "others", 1, \@excludeList);
    $rO_job->setLoopTags([$sample->getName(), "others"]);
    $pipeline->getStepByName("indelRealigner")->submitJob($rH_cfg, $rO_job);
  }
  return undef;
}

sub mergeRealigned {
  my $rH_cfg = shift;
  my $sample = shift;
  my $rAoH_seqDictionary = shift;

  my $alignmentDirectory = "\$WORK_DIR/alignment/" . $sample->getName() . "/";
  my $realignDirectory = $alignmentDirectory . "realign/";
  my @inputBAMs;
  my $outputBAM = $alignmentDirectory . $sample->getName() . ".realigned.qsorted.bam";

  my $nbRealignJobs = LoadConfig::getParam($rH_cfg, 'indelRealigner', 'nbRealignJobs', 1, 'int');
  my $rO_job;
  if ($nbRealignJobs <= 1) {
    my $command = 'if [ ! -e ' . $outputBAM . ' ]; then ln -s ' . $realignDirectory . 'all.bam ' . $outputBAM . '; fi;';
    $rO_job = new Job([], []);
    $rO_job->addCommand($command);
  } else {
    # Keep space for the exclude realignment at the end.
    $nbRealignJobs--;
    for (my $idx = 0; $idx < $nbRealignJobs; $idx++) {
      my $inputBAM = $realignDirectory . $rAoH_seqDictionary->[$idx]->{'name'} . ".bam";
      push(@inputBAMs, $inputBAM);
    }
    push(@inputBAMs, $realignDirectory . "others.bam");

    $rO_job = Picard::mergeSamFiles($rH_cfg, \@inputBAMs, $outputBAM);
  }

  return $rO_job;
}

sub fixmate {
  my $rH_cfg = shift;
  my $sample = shift;

  my $alignedFilePrefix = "\$WORK_DIR/alignment/" . $sample->getName() . "/" . $sample->getName();
  my $inputBAM = $alignedFilePrefix . ".realigned.qsorted.bam";
  my $outputBAM = $alignedFilePrefix . ".matefixed.sorted.bam";

  return Picard::fixMateInformation($rH_cfg, $inputBAM, $outputBAM);
}

sub markDup {
  my $rH_cfg = shift;
  my $sample = shift;

  my $alignedFilePrefix = "\$WORK_DIR/alignment/" . $sample->getName() . "/" . $sample->getName();
  my $inputBAM = $alignedFilePrefix . ".matefixed.sorted.bam";
  my $outputBAM = $alignedFilePrefix . ".sorted.dup.bam";
  my $outputMetrics = $alignedFilePrefix . ".sorted.dup.metrics";

  return Picard::markDuplicates($rH_cfg, $inputBAM, $outputBAM, $outputMetrics);
}

sub recalibration {
  my $rH_cfg = shift;
  my $sample = shift;

  my $alignedFilePrefix = "\$WORK_DIR/alignment/" . $sample->getName() . "/" . $sample->getName();
  my $inputBAM = $alignedFilePrefix . ".sorted.dup.bam";
  my $outputBAM = $alignedFilePrefix . ".sorted.dup";

  return GATK::recalibration($rH_cfg, $inputBAM, $outputBAM);
}

sub metrics {
  my $rH_cfg = shift;
  my $sample = shift;

  my $alignedFilePrefix = "\$WORK_DIR/alignment/" . $sample->getName() . "/" . $sample->getName() . ".sorted.dup.recal";
  my $bamFile = $alignedFilePrefix . ".bam";

  # Collect metrics
  my $outputMetrics = $alignedFilePrefix . ".all.metrics";
  my $rO_collectMetricsJob = Picard::collectMultipleMetrics($rH_cfg, $bamFile, $outputMetrics);

  # Compute genome coverage
  my $outputPrefix = $alignedFilePrefix . ".all.coverage";
  my $rO_genomeCoverageJob = GATK::genomeCoverage($rH_cfg, $bamFile, $outputPrefix);

  my $output = 'alignment/'.$sampleName.'/'.$sampleName.'.sorted.dup.recal.coverage.tsv';
  my $coverageBED = BVATools::resolveSampleBED($rH_cfg, $rAoH_sampleLanes->[0]);
  my $rO_coverageJob = BVATools::depthOfCoverage($rH_cfg, $bamFile, $output, $coverageBED);
  if(!$rO_coverageJob->isUp2Date()) {
    SubmitToCluster::printSubmitCmd($rH_cfg, "depthOfCoverage", undef, 'SAMPLE_COVERAGE', $jobDependency, $sampleName, $rO_coverageJob);
    if(!defined($jobId)) {
      $jobId='$METRICS_JOBS';
      print 'METRICS_JOBS='.$rO_coverageJob->getCommandJobId(0)."\n";;
    }
    else {
      print 'METRICS_JOBS=${METRICS_JOBS}'.LoadConfig::getParam($rH_cfg, 'default', 'clusterDependencySep').$rO_coverageJob->getCommandJobId(0)."\n";
    }
  }
  # Compute CCDS coverage
  $outputPrefix = $alignedFilePrefix . ".CCDS.coverage";
  my $rO_targetCoverageJob = GATK::targetCoverage($rH_cfg, $bamFile, $outputPrefix);

  # Generate IGV track
  my $rO_igvtoolsTDFJob = IGVTools::computeTDF($rH_cfg, $bamFile);

  # Compute flags
<<<<<<< HEAD
  my $output = $alignedFilePrefix . ".bam.flagstat";
=======
  $output = 'alignment/'.$sampleName.'/'.$sampleName.'.sorted.dup.recal.bam.flagstat';
>>>>>>> 0faaea63
  my $rO_flagstatJob = SAMtools::flagstat($rH_cfg, $bamFile, $output);

  return Job::concatJobs([$rO_collectMetricsJob, $rO_genomeCoverageJob, $rO_targetCoverageJob, $rO_igvtoolsTDFJob, $rO_flagstatJob]);
}

<<<<<<< HEAD
=======
sub callableBases {
  my $stepId = shift;
  my $rH_cfg = shift;
  my $sampleName = shift;
  my $rAoH_sampleLanes  = shift;
  my $rAoH_seqDictionary = shift;

  my $jobDependency = undef;
  my $parentStep = $steps[$stepId]->{'parentStep'};
  if(defined($globalDep{$parentStep}->{$sampleName})) {
    $jobDependency = $globalDep{$parentStep}->{$sampleName};
  }

  my $bamFile = 'alignment/'.$sampleName.'/'.$sampleName.'.sorted.dup.recal.bam';
  my $jobId=undef;

  my $outputPrefix = 'alignment/'.$sampleName.'/'.$sampleName;
  my $rO_job = GATK::callableBases($rH_cfg, $bamFile, $outputPrefix);
  if(!$rO_job->isUp2Date()) {
    SubmitToCluster::printSubmitCmd($rH_cfg, "callableBases", undef, 'CALLABLE_BASES', $jobDependency, $sampleName, $rO_job);
    $jobId='$CALLABLE_BASES_JOB='.$rO_job->getCommandJobId(0)."\n";
  }

  return $jobId;
}

>>>>>>> 0faaea63
sub metricsLibrarySample {
  my $rH_cfg = shift;

<<<<<<< HEAD
  my $folder = "\$WORK_DIR/alignment/";
  my $ouputFile = "\$WORK_DIR/metrics/SampleMetrics.stats";
=======
  my @sampleNames = keys %{$rHoAoH_sampleInfo};
  my $jobDependencies = "";
  for(my $idx=0; $idx < @sampleNames; $idx++){
    my $sampleName = $sampleNames[$idx];
    if(defined($globalDep{$parentStep}->{$sampleName})){
      $jobDependencies .= LoadConfig::getParam($rH_cfg, 'default', 'clusterDependencySep').$globalDep{$parentStep}->{$sampleName};
    }
  }
  if(length($jobDependencies) == 0) {
    $jobDependencies = undef;
  } else {
    $jobDependencies = substr($jobDependencies, 1);
  }
  $metricsDependency = $jobDependencies;
  
  my $folder = 'alignment/';
  my $ouputFile = 'metrics/SampleMetrics.stats';
>>>>>>> 0faaea63
  my $experimentType = LoadConfig::getParam($rH_cfg, 'default', 'experimentType');
  print "mkdir -p metrics\n";

  return Metrics::mergeSampleDnaStats($rH_cfg, $experimentType, $folder, $ouputFile);
}

#push(@steps, {'name' => 'countTelomere'});
sub fullPileup {
  my $rH_cfg = shift;
  my $sample = shift;
  my $rAoH_seqDictionary = shift;

  my $alignmentDirectory = "\$WORK_DIR/alignment/" . $sample->getName() . "/";
  my $bamFile = $alignmentDirectory . $sample->getName() . ".sorted.dup.recal.bam";
  my $mpileupDirectory = $alignmentDirectory . "mpileup/";

  for my $rH_seqInfo (@$rAoH_seqDictionary) {
    my $seqName = $rH_seqInfo->{'name'};
    my $outputPerSeq = $mpileupDirectory . $sample->getName() . "." . $seqName . ".mpileup.gz";
    my $rO_job = SAMtools::rawmpileup($rH_cfg, $bamFile, $seqName, $outputPerSeq);
    $rO_job->setLoopTags([$sample->getName(), $seqName]);
    $pipeline->getStepByName("fullPileup")->submitJob($rH_cfg, $rO_job);
  }

  return undef;
}

sub zipPileup {
  my $rH_cfg = shift;
  my $sample = shift;
  my $rAoH_seqDictionary = shift;

  my $mpileupFilePrefix = "\$WORK_DIR/alignment/" . $sample->getName() . "/mpileup/" . $sample->getName() . ".";

  my @inputs = map($mpileupFilePrefix . $_->{'name'} . ".mpileup.gz", @$rAoH_seqDictionary);
  my $output = $mpileupFilePrefix . "mpileup.gz";

  my $rO_catJob = new Job(\@inputs, [$output]);
  my $catCommand .= "zcat " . join(" ", @inputs) . " | gzip -c --best > " . $output;

  $rO_catJob->addCommand($catCommand);

  return $rO_catJob;
}

sub snpAndIndelBCF {
  my $stepId = shift;
  my $rH_cfg = shift;
  my $rHoAoH_sampleInfo = shift;
  my $rAoH_seqDictionary = shift;

  my $parentStep = $steps[$stepId]->{'parentStep'};

  my @sampleNames = keys %{$rHoAoH_sampleInfo};
  my $jobDependencies = "";
  my @inputFiles;
  for (my $idx = 0; $idx < @sampleNames; $idx++) {
    my $sampleName = $sampleNames[$idx];
    if (defined($globalDep{$parentStep}->{$sampleName})) {
      $jobDependencies .= LoadConfig::getParam($rH_cfg, 'default', 'clusterDependencySep') . $globalDep{$parentStep}->{$sampleName};
    }
    push(@inputFiles, "alignment/" . $sampleName . "/" . $sampleName . ".sorted.dup.recal.bam");
  }
  if (length($jobDependencies) == 0) {
    $jobDependencies = undef;
  } else {
    $jobDependencies = substr($jobDependencies, 1);
  }

  my $outputDir = "variants/rawBCF/";
  print "mkdir -p " . $outputDir . "\n";
  print "MPILEUP_JOB_IDS=\"\"\n";

  my $jobId;
  my $nbJobs = LoadConfig::getParam($rH_cfg, 'mpileup', 'approxNbJobs', 0, 'int');
  if (defined($nbJobs) && $nbJobs > 1) {
    my $rA_regions = generateApproximateWindows($nbJobs, $rAoH_seqDictionary);
    for my $region (@{$rA_regions}) {
      my $rO_job = SAMtools::mpileup($rH_cfg, "allSamples", \@inputFiles, $region, $outputDir);
      if (!$rO_job->isUp2Date()) {
        $region =~ s/:/_/g;
        SubmitToCluster::printSubmitCmd($rH_cfg, "mpileup", $region, "MPILEUP", $jobDependencies, "allSamples", $rO_job);
        if (!defined($jobId)) {
          $jobId = "\${MPILEUP_JOB_IDS}";
          print "MPILEUP_JOB_IDS=" . $rO_job->getCommandJobId(0) . "\n";
        } else {
          print "MPILEUP_JOB_IDS=\${MPILEUP_JOB_IDS}" . LoadConfig::getParam($rH_cfg, 'default', 'clusterDependencySep') . $rO_job->getCommandJobId(0) . "\n";
        }
      }
    }
  } else {
    my $region = undef;
    my $rO_job = SAMtools::mpileup($rH_cfg, "allSamples", \@inputFiles, $region, $outputDir);
    if (!$rO_job->isUp2Date()) {
      SubmitToCluster::printSubmitCmd($rH_cfg, "mpileup", $region, "MPILEUP", $jobDependencies, "allSamples", $rO_job);
      if (!defined($jobId)) {
        $jobId = "\${MPILEUP_JOB_IDS}";
        print "MPILEUP_JOB_IDS=" . $rO_job->getCommandJobId(0) . "\n";
      } else {
        print "MPILEUP_JOB_IDS=\${MPILEUP_JOB_IDS}" . LoadConfig::getParam($rH_cfg, 'default', 'clusterDependencySep') . $rO_job->getCommandJobId(0) . "\n";
      }
    }
  }

  return $jobId;
}

sub generateApproximateWindows {
  my $nbJobs = shift;
  my $rAoH_seqDictionary = shift;

  my @retVal;
  if ($nbJobs <= scalar(@{$rAoH_seqDictionary})) {
    for my $rH_seqInfo (@$rAoH_seqDictionary) {
      push(@retVal, $rH_seqInfo->{'name'} . ":1-" . $rH_seqInfo->{'size'});
    }
  } else {
    $nbJobs -= @$rAoH_seqDictionary;
    my $totalSize = 0;
    for my $rH_seqInfo (@$rAoH_seqDictionary) {
      $totalSize += $rH_seqInfo->{'size'};
    }
    my $approxWindow = floor($totalSize / $nbJobs);

    for my $rH_seqInfo (@$rAoH_seqDictionary) {
      for (my $idx = 1; $idx <= $rH_seqInfo->{'size'}; $idx += $approxWindow) {
        my $end = $idx+$approxWindow-1;
        if ($end > $rH_seqInfo->{'size'}) {
          $end = $rH_seqInfo->{'size'};
        }

        my $region = $rH_seqInfo->{'name'} . ":" . $idx . "-" . $end;
        push(@retVal, $region);
      }
    }
  }

  return \@retVal;
}

sub mergeFilterBCF {
  my $stepId = shift;
  my $rH_cfg = shift;
  my $rHoAoH_sampleInfo = shift;
  my $rAoH_seqDictionary = shift;

  my $jobDependency = undef;
  my $parentStep = $steps[$stepId]->{'parentStep'};
  if (defined($globalDep{$parentStep}->{'experiment'})) {
    $jobDependency = $globalDep{$parentStep}->{'experiment'};
  }

  my $nbJobs = LoadConfig::getParam($rH_cfg, 'mpileup', 'approxNbJobs');
  my $rA_regions = generateApproximateWindows($nbJobs, $rAoH_seqDictionary);

  my $bcfDir = "variants/rawBCF/";
  my $outputDir = "variants/";

  my $rO_job = SAMtools::mergeFilterBCF($rH_cfg, "allSamples", $bcfDir, $outputDir, $rA_regions);
  if (!$rO_job->isUp2Date()) {
    SubmitToCluster::printSubmitCmd($rH_cfg, "mergeFilterBCF", undef, "MERGEBCF", $jobDependency, "allSamples", $rO_job);
  }
  return $rO_job->getCommandJobId(0);
}

sub filterNStretches {
  my $stepId = shift;
  my $rH_cfg = shift;
  my $rHoAoH_sampleInfo = shift;

  my $jobDependency = undef;
  my $parentStep = $steps[$stepId]->{'parentStep'};
  if (defined($globalDep{$parentStep}->{'experiment'})) {
    $jobDependency = $globalDep{$parentStep}->{'experiment'};
  }

  my $inputVCF = "variants/allSamples.merged.flt.vcf";
  my $outputVCF = "variants/allSamples.merged.flt.NFiltered.vcf";

  my $rO_job = Tools::filterNStretches($rH_cfg, "allSamples", $inputVCF, $outputVCF);
  if (!$rO_job->isUp2Date()) {
    SubmitToCluster::printSubmitCmd($rH_cfg, "filterNStretches", undef, "FILTERN", $jobDependency, "allSamples", $rO_job);
  }
  return $rO_job->getCommandJobId(0);
}

sub flagMappability {
  my $stepId = shift;
  my $rH_cfg = shift;
  my $rHoAoH_sampleInfo = shift;

  my $jobDependency = undef;
  my $parentStep = $steps[$stepId]->{'parentStep'};
  if (defined($globalDep{$parentStep}->{'experiment'})) {
    $jobDependency = $globalDep{$parentStep}->{'experiment'};
  }

  my $inputVCF = "variants/allSamples.merged.flt.NFiltered.vcf";
  my $outputVCF = "variants/allSamples.merged.flt.mil.vcf";
  my $rO_job = VCFtools::annotateMappability($rH_cfg, $inputVCF, $outputVCF);
  if (!$rO_job->isUp2Date()) {
    SubmitToCluster::printSubmitCmd($rH_cfg, "flagMappability", undef, "MAPPABILITY", $jobDependency, "allSamples", $rO_job);
  }
  return $rO_job->getCommandJobId(0);
}

sub snpIDAnnotation {
  my $stepId = shift;
  my $rH_cfg = shift;
  my $rHoAoH_sampleInfo = shift;

  my $jobDependency = undef;
  my $parentStep = $steps[$stepId]->{'parentStep'};
  if (defined($globalDep{$parentStep}->{'experiment'})) {
    $jobDependency = $globalDep{$parentStep}->{'experiment'};
  }

  my $inputVCF = "variants/allSamples.merged.flt.mil.vcf";
  my $vcfOutput = "variants/allSamples.merged.flt.mil.snpId.vcf";

  my $rO_job = SnpEff::annotateDbSnp($rH_cfg, $inputVCF, $vcfOutput);
  if (!$rO_job->isUp2Date()) {
    SubmitToCluster::printSubmitCmd($rH_cfg, "snpIDAnnotation", undef, "SNPID", $jobDependency, "allSamples", $rO_job);
  }

  return $rO_job->getCommandJobId(0);
}

sub snpEffect {
  my $stepId = shift;
  my $rH_cfg = shift;
  my $rHoAoH_sampleInfo = shift;

  my $jobDependency = undef;
  my $parentStep = $steps[$stepId]->{'parentStep'};
  if (defined($globalDep{$parentStep}->{'experiment'})) {
    $jobDependency = $globalDep{$parentStep}->{'experiment'};
  }

  my $inputVCF = "variants/allSamples.merged.flt.mil.snpId.vcf";
  my $vcfOutput = "variants/allSamples.merged.flt.mil.snpId.snpeff.vcf";

  my $rO_job = SnpEff::computeEffects($rH_cfg, $inputVCF, $vcfOutput, 1);
  if (!$rO_job->isUp2Date()) {
    SubmitToCluster::printSubmitCmd($rH_cfg, "snpEffect", undef, "SNPEFF", $jobDependency, "allSamples", $rO_job);
  }

  return $rO_job->getCommandJobId(0);
}

sub dbNSFPAnnotation {
  my $stepId = shift;
  my $rH_cfg = shift;
  my $rHoAoH_sampleInfo = shift;

  my $jobDependency = undef;
  my $parentStep = $steps[$stepId]->{'parentStep'};
  if (defined($globalDep{$parentStep}->{'experiment'})) {
    $jobDependency = $globalDep{$parentStep}->{'experiment'};
  }


  my $inputVCF = "variants/allSamples.merged.flt.mil.snpId.snpeff.vcf";
  my $vcfOutput = "variants/allSamples.merged.flt.mil.snpId.snpeff.dbnsfp.vcf";

  my $rO_job = SnpEff::annotateDbNSFP($rH_cfg, $inputVCF, $vcfOutput);
  if (!$rO_job->isUp2Date()) {
    SubmitToCluster::printSubmitCmd($rH_cfg, "dbNSFPAnnotation", undef, "DBNSFP", $jobDependency, "allSamples", $rO_job);
  }

  return $rO_job->getCommandJobId(0);
}

sub metricsSNV {
  my $stepId = shift;
  my $rH_cfg = shift;
  my $rHoAoH_sampleInfo = shift;

  my $vcfDependency = undef;
  my $parentStep = $steps[$stepId]->{'parentStep'};

  if (defined($globalDep{$parentStep}->{'experiment'})) {
      $vcfDependency .= $globalDep{$parentStep}->{'experiment'};
  }


  my $inputVCF = "variants/allSamples.merged.flt.mil.snpId.vcf";
  my $outputFile = "metrics/allSamples.merged.flt.mil.snpId.snpeff.vcf.part.changeRate.tsv";
  my $listFiles = "variants/allSamples.merged.flt.mil.snpId.snpeff.vcf.statsFile.txt";

  my $rO_job_changeRate = Metrics::svnStatsChangeRate($rH_cfg, $inputVCF, $outputFile, $listFiles);
  if (!$rO_job_changeRate->isUp2Date()) {
    SubmitToCluster::printSubmitCmd($rH_cfg, "metricsSNV", undef, "CHANGERATE", $vcfDependency, "allSamples", $rO_job_changeRate);
  }

  my $outputBaseName = "metrics/allSamples.SNV";
  my $rO_job_Graph = Metrics::svnStatsGetGraph($rH_cfg, $listFiles, $outputBaseName);
  if (!$rO_job_Graph->isUp2Date()) {
    SubmitToCluster::printSubmitCmd($rH_cfg, "metricsSNV", "2", "SNV_GRAPH", $rO_job_changeRate->getCommandJobId(0), "allSamples", $rO_job_Graph);
  }
  return $rO_job_Graph->getCommandJobId(0);
}


sub deliverable {
  my $stepId = shift;
  my $rH_cfg = shift;
  my $rHoAoH_sampleInfo = shift;

  my $reportDependency = undef;
  my $parentStep = $steps[$stepId]->{'parentStep'};

  my $jobDependencies = "";
  foreach my $stepName (@{$parentStep}) {
    if (defined($globalDep{$stepName}->{'experiment'})) {
      $jobDependencies .= LoadConfig::getParam($rH_cfg, 'default', 'clusterDependencySep') . $globalDep{$stepName}->{'experiment'};
    }
  }
  if (length($jobDependencies) == 0) {
    $jobDependencies = undef;
  } else {
    $jobDependencies = substr($jobDependencies, 1);
  }
  $reportDependency = $jobDependencies;


  my $rO_job = GqSeqUtils::clientReport($rH_cfg, $configFile, $workDirectory, "DNAseq");

  if (!$rO_job->isUp2Date()) {
    SubmitToCluster::printSubmitCmd($rH_cfg, "deliverable", "REPORT", "DNAREPORT", $reportDependency, "allSamples", $rO_job);
  }

  return $rO_job->getCommandJobId(0);
}

1;<|MERGE_RESOLUTION|>--- conflicted
+++ resolved
@@ -120,7 +120,6 @@
 #--------------------
 
 my @steps;
-<<<<<<< HEAD
 push(@steps, {'name' => 'samToFastq', 'loop' => 'readSet', 'parentSteps' => []});
 push(@steps, {'name' => 'trim', 'loop' => 'readSet', 'parentSteps' => ['samToFastq']});
 push(@steps, {'name' => 'bwaAln1', 'loop' => 'readSet', 'parentSteps' => ['trim']});
@@ -137,6 +136,7 @@
 push(@steps, {'name' => 'markDup', 'loop' => 'sample', 'parentSteps' => ['fixmate']});
 push(@steps, {'name' => 'recalibration', 'loop' => 'sample', 'parentSteps' => ['markDup']});
 push(@steps, {'name' => 'metrics', 'loop' => 'sample', 'parentSteps' => ['recalibration']});
+push(@steps, {'name' => 'callableBases', 'loop' => 'sample', 'parentStep' => ['recalibration']});
 push(@steps, {'name' => 'metricsLibrarySample', 'loop' => 'global', 'parentSteps' => ['metrics']});
 push(@steps, {'name' => 'fullPileup', 'loop' => 'sample', 'parentSteps' => ['recalibration']});
 push(@steps, {'name' => 'zipPileup', 'loop' => 'sample', 'parentSteps' => ['fullPileup']});
@@ -149,32 +149,6 @@
 push(@steps, {'name' => 'dbNSFPAnnotation', 'loop' => 'global', 'parentSteps' => ['snpEffect']});
 push(@steps, {'name' => 'metricsSNV', 'loop' => 'global', 'parentSteps' => ['snpEffect']});
 push(@steps, {'name' => 'deliverable', 'loop' => 'global', 'parentSteps' => ['mergeTrimStats', 'metricsLibrarySample', 'metricsSNV']});
-=======
-push(@steps, {'name' => 'samToFastq', 'stepLoop' => 'sample', 'parentStep' => undef});
-push(@steps, {'name' => 'trimAndAlign', 'stepLoop' => 'sample', 'parentStep' => 'samToFastq'});
-push(@steps, {'name' => 'laneMetrics', 'stepLoop' => 'sample', 'parentStep' => 'trimAndAlign'});
-push(@steps, {'name' => 'mergeTrimStats', 'stepLoop' => 'experiment', 'parentStep' => 'trimAndAlign'});
-push(@steps, {'name' => 'symlinkRawAlignBam', 'stepLoop' => 'sample', 'parentStep' => undef});
-push(@steps, {'name' => 'mergeLanes', 'stepLoop' => 'sample', 'parentStep' => 'trimAndAlign'});
-push(@steps, {'name' => 'indelRealigner', 'stepLoop' => 'sample', 'parentStep' => 'mergeLanes'});
-push(@steps, {'name' => 'mergeRealigned', 'stepLoop' => 'sample', 'parentStep' => 'indelRealigner'});
-push(@steps, {'name' => 'fixmate', 'stepLoop' => 'sample', 'parentStep' => 'mergeRealigned'});
-push(@steps, {'name' => 'markDup', 'stepLoop' => 'sample', 'parentStep' => 'fixmate'});
-push(@steps, {'name' => 'recalibration', 'stepLoop' => 'sample', 'parentStep' => 'markDup'});
-push(@steps, {'name' => 'metrics', 'stepLoop' => 'sample', 'parentStep' => 'recalibration'});
-push(@steps, {'name' => 'callableBases', 'stepLoop' => 'sample', 'parentStep' => 'recalibration'});
-push(@steps, {'name' => 'metricsLibrarySample', 'stepLoop' => 'experiment', 'parentStep' => 'metrics'});
-push(@steps, {'name' => 'snpAndIndelBCF', 'stepLoop' => 'experiment', 'parentStep' => 'recalibration'});
-push(@steps, {'name' => 'mergeFilterBCF', 'stepLoop' => 'experiment', 'parentStep' => 'snpAndIndelBCF'});
-push(@steps, {'name' => 'filterNStretches', 'stepLoop' => 'experiment', 'parentStep' => 'mergeFilterBCF'});
-push(@steps, {'name' => 'flagMappability', 'stepLoop' => 'experiment', 'parentStep' => 'filterNStretches'});
-push(@steps, {'name' => 'snpIDAnnotation', 'stepLoop' => 'experiment', 'parentStep' => 'flagMappability'});
-push(@steps, {'name' => 'snpEffect', 'stepLoop' => 'experiment', 'parentStep' => 'snpIDAnnotation'});
-push(@steps, {'name' => 'dbNSFPAnnotation', 'stepLoop' => 'experiment', 'parentStep' => 'snpEffect'});
-push(@steps, {'name' => 'metricsSNV', 'stepLoop' => 'experiment', 'parentStep' => 'snpEffect'});
-push(@steps, {'name' => 'deliverable' , 'stepLoop' => 'experiment' , 'parentStep' => ['mergeTrimStats','metricsLibrarySample','metricsSNV']});
-push(@steps, {'name' => 'fullPileup', 'stepLoop' => 'sample', 'parentStep' => 'recalibration'});
->>>>>>> 0faaea63
 
 #--------------------
 # PODS
@@ -774,18 +748,12 @@
   my $rO_igvtoolsTDFJob = IGVTools::computeTDF($rH_cfg, $bamFile);
 
   # Compute flags
-<<<<<<< HEAD
   my $output = $alignedFilePrefix . ".bam.flagstat";
-=======
-  $output = 'alignment/'.$sampleName.'/'.$sampleName.'.sorted.dup.recal.bam.flagstat';
->>>>>>> 0faaea63
   my $rO_flagstatJob = SAMtools::flagstat($rH_cfg, $bamFile, $output);
 
   return Job::concatJobs([$rO_collectMetricsJob, $rO_genomeCoverageJob, $rO_targetCoverageJob, $rO_igvtoolsTDFJob, $rO_flagstatJob]);
 }
 
-<<<<<<< HEAD
-=======
 sub callableBases {
   my $stepId = shift;
   my $rH_cfg = shift;
@@ -812,32 +780,11 @@
   return $jobId;
 }
 
->>>>>>> 0faaea63
 sub metricsLibrarySample {
   my $rH_cfg = shift;
 
-<<<<<<< HEAD
   my $folder = "\$WORK_DIR/alignment/";
   my $ouputFile = "\$WORK_DIR/metrics/SampleMetrics.stats";
-=======
-  my @sampleNames = keys %{$rHoAoH_sampleInfo};
-  my $jobDependencies = "";
-  for(my $idx=0; $idx < @sampleNames; $idx++){
-    my $sampleName = $sampleNames[$idx];
-    if(defined($globalDep{$parentStep}->{$sampleName})){
-      $jobDependencies .= LoadConfig::getParam($rH_cfg, 'default', 'clusterDependencySep').$globalDep{$parentStep}->{$sampleName};
-    }
-  }
-  if(length($jobDependencies) == 0) {
-    $jobDependencies = undef;
-  } else {
-    $jobDependencies = substr($jobDependencies, 1);
-  }
-  $metricsDependency = $jobDependencies;
-  
-  my $folder = 'alignment/';
-  my $ouputFile = 'metrics/SampleMetrics.stats';
->>>>>>> 0faaea63
   my $experimentType = LoadConfig::getParam($rH_cfg, 'default', 'experimentType');
   print "mkdir -p metrics\n";
 
