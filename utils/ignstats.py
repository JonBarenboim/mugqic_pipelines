--- conflicted
+++ resolved
@@ -15,10 +15,7 @@
     parser.add_argument('-v', '--vertical', help='Vertival Output', required=False, type=bool)
     parser.add_argument('-w', '--host', help='Nanuq host to send data', required=False)
     parser.add_argument('-x', '--authFile', help='Authentification file for connecting to host', required=False)
-<<<<<<< HEAD
-=======
     parser.add_argument('-m', '--manifest', help='Version of the Array Manifest (ex. 1.2)', required=False, default="NA" )
->>>>>>> cd7c8e74
 
     args = parser.parse_args()
 
@@ -71,26 +68,8 @@
         sys.exit(contact_server(args.host, url, auth_file=args.authFile) != 200)
 
 def passFail(sampleStats):
-<<<<<<< HEAD
-  retVal=""
+    retVal=""
 
-  if float(sampleStats['depth']) < 30:
-    retVal += "LowDepth "
-  if float(sampleStats['identity']) < 0.90:
-    retVal += "IdentityLOW "
-  if float(sampleStats['meanISize']) < 50:
-    retVal += "InsertSizeLOW "
-  if float(sampleStats['meanISize']) > 2000:
-    retVal += "InsertSizeHIGH "
-  if float(sampleStats['chimeras']) > 0.1:
-    retVal += "chimericHIGH "
-
-  if len(retVal) == 0:
-    return "OK"
-  return retVal
-=======
-    retVal=""
-    
     if float(sampleStats['depth']) < 30:
         retVal += "LowDepth "
     if float(sampleStats['identity']) < 0.90:
@@ -109,17 +88,13 @@
     if len(retVal) == 0:
         return "OK"
     return retVal
->>>>>>> cd7c8e74
 
 def getArrayCallRate(sample, report, sampleStats):
     arrayMetrics = csv.DictReader(open(report, 'rb'), delimiter=',')
     sample_not_found = True
     for line in arrayMetrics:
         if line['Name'] == sample:
-<<<<<<< HEAD
-=======
             sample_not_found = False
->>>>>>> cd7c8e74
             sampleStats['callRate'] = str(float(line['Call Rate'].translate(None, "% "))/100)
             break
     if sample_not_found:
@@ -183,13 +158,6 @@
             if line == '\n':
                 break
             values = line.split('\t')
-<<<<<<< HEAD
-            if not sampleStats['dupPct']:
-		    if not sampleStats['dupPct'] == '?':
-			    sampleStats['dupPct'] = values[7]
-            else:
-                sampleStats['dupPct'] += ',' + values[7]
-=======
             if not values[7] == '?':
                 if not sampleStats['dupPct']:
                     sampleStats['dupPct'] = values[7]
@@ -208,46 +176,19 @@
             sampleStats['barcode'] = values[0]
 
 def contact_server(host, url, auth_file=None):
-        https_connection = httplib.HTTPSConnection(host)
-        https_connection.set_debuglevel(0)
-        headers = {"Content-type": "application/x-www-form-urlencoded", "Accept": "text/plain"}
+    https_connection = httplib.HTTPSConnection(host)
+    https_connection.set_debuglevel(0)
+    headers = {"Content-type": "application/x-www-form-urlencoded", "Accept": "text/plain"}
 
-        if auth_file:
-            with open(auth_file) as auth_file_handle:
-                https_connection.request("POST", url, auth_file_handle, headers)
-        else:
-            https_connection.request("POST", url, None, headers)
-        http_response = https_connection.getresponse()
+    if auth_file:
+        with open(auth_file) as auth_file_handle:
+            https_connection.request("POST", url, auth_file_handle, headers)
+    else:
+        https_connection.request("POST", url, None, headers)
+    http_response = https_connection.getresponse()
 
-        https_connection.close()
-        return http_response.status
->>>>>>> cd7c8e74
-
-def getBarcode(sample, dir, sampleStats):
-    with open(dir + '/' + sample + '.sorted.dup.metrics') as dupMetric:
-        for line in dupMetric:
-            if line.startswith('LIBRARY'):
-                break
-        for line in dupMetric:
-            if line == '\n':
-                break
-            values = line.split('\t')
-            sampleStats['barcode'] = values[0]
-
-def contact_server(host, url, auth_file=None):
-        https_connection = httplib.HTTPSConnection(host)
-        https_connection.set_debuglevel(0)
-        headers = {"Content-type": "application/x-www-form-urlencoded", "Accept": "text/plain"}
-
-        if auth_file:
-            with open(auth_file) as auth_file_handle:
-                https_connection.request("POST", url, auth_file_handle, headers)
-        else:
-            https_connection.request("POST", url, None, headers)
-        http_response = https_connection.getresponse()
-
-        https_connection.close()
-        return http_response.status
+    https_connection.close()
+    return http_response.status
 
 if __name__ == "__main__":
     main()